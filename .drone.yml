kind: pipeline
type: docker
name: default

workspace:
  base: /go
  path: src/github.com/helix-ml/helix

steps:
- name: build-backend
  image: golang:1.22.5-alpine3.19
  environment:
    GITHUB_TOKEN:
      from_secret: github_token
  commands:
    - go build

- name: build-frontend
  image: node:21-alpine
  commands:
    - cd frontend
    - yarn install
    - yarn build

- name: unit-test
  image: golang:1.22.5-alpine3.19
  environment:
    OPENAI_API_KEY:
      from_secret: openai_tools
    TOGETHER_API_KEY:
      from_secret: openai_api_key
    TOGETHER_BASE_URL:
      from_secret: openai_base_url
    # Database config (running in a sidecar)
    POSTGRES_HOST: postgres
    TYPESENSE_URL: http://typesense:8108
    TYPESENSE_API_KEY: typesense
    TEXT_EXTRACTION_TIKA_URL: http://tika:9998
  commands:
    - go test -v ./...

- name: release-backend
  image: golang:1.22.5-alpine3.19
  environment:
    GITHUB_TOKEN:
      from_secret: github_token
  commands:
    - go install github.com/mitchellh/gox@latest
    - |
      if [ -n "$DRONE_TAG" ]; then
        VERSION_FLAG="-X github.com/helixml/helix/api/pkg/data.Version=$DRONE_TAG"
      else
        VERSION_FLAG=""
      fi
      CGO_ENABLED=0 gox -osarch="linux/amd64 linux/arm64 darwin/amd64 darwin/arm64" -ldflags "-extldflags '-static' $VERSION_FLAG" -output="helix-{{.OS}}-{{.Arch}}"
    - ./helix-linux-amd64 version
    - apk add --no-cache github-cli sed
    - |
      if [ -n "$DRONE_TAG" ]; then
        # Update docker-compose.yaml with the new tag
        sed -i "s/:latest/:$DRONE_TAG/g" docker-compose.yaml
        RELEASE=$(gh release list | grep "^$DRONE_TAG " | head -n 1 | awk '{print $1}')
        if [ -n "$RELEASE" ]; then
          echo "Uploading helix binaries and docker-compose.yaml to release $RELEASE"
          gh release upload "$RELEASE" helix-linux-amd64 helix-linux-arm64 helix-darwin-amd64 helix-darwin-arm64 docker-compose.yaml
        else
          echo "No matching release found for tag $DRONE_TAG"
        fi
      else
        echo "No tag present, skipping release upload"
      fi


<<<<<<< HEAD
- name: unit-test
  image: golang:1.22.5-alpine3.19
  environment:
    OPENAI_API_KEY:
      from_secret: openai_tools
    TOGETHER_API_KEY:
      from_secret: openai_api_key
    TOGETHER_BASE_URL:
      from_secret: openai_base_url
    # Database config (running in a sidecar)
    POSTGRES_HOST: postgres
    TYPESENSE_URL: http://typesense:8108
    TYPESENSE_API_KEY: typesense
    TEXT_EXTRACTION_TIKA_URL: http://tika:9998
  commands:
    - go test -v ./...
  when:
    event:
    - push

- name: build-frontend
  image: node:21-alpine
  commands:
    - cd frontend
    - yarn install
    - yarn build

=======
>>>>>>> d9afaba8
services:
- name: postgres
  image: postgres:12.13-alpine
  environment:
    POSTGRES_USER: postgres
    POSTGRES_PASSWORD: postgres
    POSTGRES_DB: postgres
- name: typesense
  image: typesense/typesense:27.0
  command: ["--data-dir", "/tmp", "--api-key", "typesense"]
- name: tika
  image: apache/tika:2.9.2.1  

---
kind: pipeline
type: docker
name: build-controlplane

volumes:
  - name: dockersocket
    host:
      path: /var/run/docker.sock

steps:
- name: publish-image
  image: plugins/docker
  pull: always
  settings:
    dockerfile: Dockerfile
    auto_tag: true
    daemon_off: true
    registry: registry.helix.ml
    repo: registry.helix.ml/helix/controlplane
    username: admin
    password:
      from_secret: helix_registry_password
    build_args:
      - APP_VERSION=${DRONE_TAG:-${DRONE_COMMIT_SHA:-latest}} # Required for sentry
  volumes:
  - name: dockersocket
    path: /var/run/docker.sock
  when:
    branch:
    - main
    event:
    - tag
    - push

depends_on:
- default

---
kind: pipeline
type: docker
name: build-runner

volumes:
  - name: dockersocket
    host:
      path: /var/run/docker.sock

steps:
- name: publish-runner
  image: plugins/docker
  pull: always
  settings:
    dockerfile: Dockerfile.runner
    auto_tag: true
    daemon_off: true
    registry: registry.helix.ml
    repo: registry.helix.ml/helix/runner
    build_args:
      # Runner with no baked models = empty
      # See https://github.com/helixml/base-images
      # and https://github.com/helixml/base-images/releases
      - TAG=2024-05-22b-empty
    username: admin
    password:
      from_secret: helix_registry_password
  volumes:
  - name: dockersocket
    path: /var/run/docker.sock
  when:
    branch:
    - main
    event:
    - tag
    - push

depends_on:
- default

---
kind: pipeline
type: docker
name: build-gptscript-runner

volumes:
  - name: dockersocket
    host:
      path: /var/run/docker.sock

steps:
- name: publish-image
  image: plugins/docker
  pull: always
  settings:
    dockerfile: Dockerfile.gptscript
    auto_tag: true
    daemon_off: true
    registry: registry.helix.ml
    repo: registry.helix.ml/helix/gptscript-runner
    username: admin
    password:
      from_secret: helix_registry_password
  volumes:
  - name: dockersocket
    path: /var/run/docker.sock
  when:
    branch:
    - main
    event:
    - tag
    - push

depends_on:
- default

---
kind: pipeline
type: docker
name: build-runner-small

volumes:
  - name: dockersocket
    host:
      path: /var/run/docker.sock

steps:
- name: publish-runner
  image: plugins/docker
  pull: always
  settings:
    dockerfile: Dockerfile.runner
    tags:
    - "${DRONE_TAG:-main}-small" # Default to branch
    - "latest-small"
    daemon_off: true
    registry: registry.helix.ml
    repo: registry.helix.ml/helix/runner
    build_args:
      # Runner with small models = small
      # See https://github.com/helixml/base-images
      # and https://github.com/helixml/base-images/releases
      - TAG=2024-05-22b-small
    username: admin
    password:
      from_secret: helix_registry_password
  volumes:
  - name: dockersocket
    path: /var/run/docker.sock
  when:
    branch:
    - main
    event:
    - tag
    - push

depends_on:
- default

---
kind: pipeline
type: docker
name: build-runner-large

volumes:
  - name: dockersocket
    host:
      path: /var/run/docker.sock

steps:
- name: publish-runner
  image: plugins/docker
  pull: always
  settings:
    dockerfile: Dockerfile.runner
    tags:
    - "${DRONE_TAG:-main}-large"
    - "latest-large"
    daemon_off: true
    registry: registry.helix.ml
    repo: registry.helix.ml/helix/runner
    build_args:
      # Runner with large models = large
      # See https://github.com/helixml/base-images
      # and https://github.com/helixml/base-images/releases
      - TAG=2024-05-22b-large
    username: admin
    password:
      from_secret: helix_registry_password
  volumes:
  - name: dockersocket
    path: /var/run/docker.sock
  when:
    branch:
    - main
    event:
    - tag
    - push

depends_on:
- default

---
kind: pipeline
type: docker
name: build-gptscript_devserver

volumes:
  - name: dockersocket
    host:
      path: /var/run/docker.sock

steps:
- name: publish-gptscript_devserver
  image: plugins/docker
  pull: always
  settings:
    dockerfile: Dockerfile.gptscript_devserver
    auto_tag: true
    daemon_off: true
    registry: registry.helix.ml
    repo: registry.helix.ml/helix/gptscript_devserver
    username: admin
    password:
      from_secret: helix_registry_password
  volumes:
  - name: dockersocket
    path: /var/run/docker.sock
  when:
    branch:
    - main
    event:
    - tag
    - push

depends_on:
- default

---
kind: pipeline
type: docker
name: build-typesense_baked_models

volumes:
  - name: dockersocket
    host:
      path: /var/run/docker.sock

steps:
- name: publish-typesense_baked_models
  image: plugins/docker
  pull: always
  settings:
    dockerfile: Dockerfile.typesense
    auto_tag: true
    daemon_off: true
    registry: registry.helix.ml
    repo: registry.helix.ml/helix/typesense
    username: admin
    password:
      from_secret: helix_registry_password
  volumes:
  - name: dockersocket
    path: /var/run/docker.sock
  when:
    branch:
    - main
    event:
    - tag
    - push

depends_on:
- default

---
kind: pipeline
type: docker
name: build-demos

volumes:
  - name: dockersocket
    host:
      path: /var/run/docker.sock

steps:
- name: publish-demos
  image: plugins/docker
  pull: always
  settings:
    dockerfile: Dockerfile.demos
    auto_tag: true
    daemon_off: true
    registry: registry.helix.ml
    repo: registry.helix.ml/helix/demos
    username: admin
    password:
      from_secret: helix_registry_password
  volumes:
  - name: dockersocket
    path: /var/run/docker.sock
  when:
    branch:
    - main
    event:
    - tag
    - push

depends_on:
- default<|MERGE_RESOLUTION|>--- conflicted
+++ resolved
@@ -71,36 +71,6 @@
       fi
 
 
-<<<<<<< HEAD
-- name: unit-test
-  image: golang:1.22.5-alpine3.19
-  environment:
-    OPENAI_API_KEY:
-      from_secret: openai_tools
-    TOGETHER_API_KEY:
-      from_secret: openai_api_key
-    TOGETHER_BASE_URL:
-      from_secret: openai_base_url
-    # Database config (running in a sidecar)
-    POSTGRES_HOST: postgres
-    TYPESENSE_URL: http://typesense:8108
-    TYPESENSE_API_KEY: typesense
-    TEXT_EXTRACTION_TIKA_URL: http://tika:9998
-  commands:
-    - go test -v ./...
-  when:
-    event:
-    - push
-
-- name: build-frontend
-  image: node:21-alpine
-  commands:
-    - cd frontend
-    - yarn install
-    - yarn build
-
-=======
->>>>>>> d9afaba8
 services:
 - name: postgres
   image: postgres:12.13-alpine
