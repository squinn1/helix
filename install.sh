#!/bin/bash

# Install:
# curl -LO https://get.helix.ml/install-helix.sh && chmod +x install-helix.sh
#
# Examples:
#
# 1. Install the CLI, the controlplane and a runner if a GPU is available (auto mode):
#    ./install-helix.sh
#
# 2. Install just the CLI:
#    ./install-helix.sh --cli
#
# 3. Install CLI and controlplane with external TogetherAI token:
#    ./install-helix.sh --cli --controlplane --togetherai-token YOUR_TOGETHERAI_TOKEN
#
# 4. Install CLI and controlplane (to install runner separately):
#    ./install-helix.sh --cli --controlplane
#
# 5. Install CLI, controlplane, and runner on a node with a GPU:
#    ./install-helix.sh --cli --controlplane --runner
#
# 6. Install just the runner, pointing to a controlplane with a DNS name:
#    ./install-helix.sh --runner --api-host your-controlplane-domain.com --runner-token YOUR_RUNNER_TOKEN

set -euo pipefail

echo -e "\033[1;35m"
echo -ne " ░█░█░█▀▀░█░░░▀█▀░█░█░░░░█▄█░█░░"
echo -ne "\033[0m"
echo -e "\033[1;33m"
echo -ne " ░█▀█░█▀▀░█░░░░█░░▄▀▄░░░░█░█░█░░"
echo -ne "\033[0m"
echo -e "\033[1;34m"
echo -ne " ░▀░▀░▀▀▀░▀▀▀░▀▀▀░▀░▀░▀░░▀░▀░▀▀▀"
echo -e "\033[0m"
echo -e "              Private GenAI Stack"
echo

set -euo pipefail

# Default values
AUTO=true
CLI=false
CONTROLPLANE=false
RUNNER=false
LARGE=false
API_HOST=""
RUNNER_TOKEN=""
TOGETHERAI_TOKEN=""
AUTO_APPROVE=false

# Function to display help message
display_help() {
    cat << EOF
Usage: ./install.sh [OPTIONS]

Options:
  --cli                    Install the CLI (binary in /usr/local/bin)
  --controlplane           Install the controlplane (API, Postgres etc in Docker Compose in /opt/HelixML)
  --runner                 Install the runner (single container with runner.sh script to start it in /opt/HelixML)
  --large                  Install the large version of the runner (includes all models, 100GB+ download, otherwise uses small one)
  --api-host <host>        Specify the API host for the API to serve on and/or the runner to connect to, e.g. http://localhost:8080 or https://my-controlplane.com. Will install and configure Caddy if HTTPS and running on Ubuntu.
  --runner-token <token>   Specify the runner token when connecting a runner to an existing controlplane
  --togetherai-token <token> Specify the together.ai token for inference, rag and apps without a GPU
  -y                       Auto approve the installation

Examples:

1. Install the CLI, the controlplane and a runner if a GPU is available (auto mode):
   ./install-helix.sh

2. Install just the CLI:
   ./install-helix.sh --cli

3. Install CLI and controlplane with external TogetherAI token:
   ./install-helix.sh --cli --controlplane --togetherai-token YOUR_TOGETHERAI_TOKEN

4. Install CLI and controlplane (to install runner separately):
   ./install-helix.sh --cli --controlplane

5. Install CLI, controlplane, and runner on a node with a GPU:
   ./install-helix.sh --cli --controlplane --runner

6. Install just the runner, pointing to a controlplane with a DNS name (find runner token in /opt/HelixML/.env):
   ./install-helix.sh --runner --api-host your-controlplane-domain.com --runner-token YOUR_RUNNER_TOKEN

EOF
}

# Parse command line arguments
while [[ $# -gt 0 ]]; do
    case $1 in
        --help)
            display_help
            exit 0
            ;;
        --cli)
            CLI=true
            AUTO=false
            shift
            ;;
        --controlplane)
            CONTROLPLANE=true
            AUTO=false
            shift
            ;;
        --runner)
            RUNNER=true
            AUTO=false
            shift
            ;;
        --large)
            LARGE=true
            shift
            ;;
        --api-host)
            API_HOST=$2
            shift 2
            ;;
        --runner-token)
            RUNNER_TOKEN="$2"
            shift 2
            ;;
        --togetherai-token)
            TOGETHERAI_TOKEN="$2"
            shift 2
            ;;
        -y)
            AUTO_APPROVE=true
            shift
            ;;
        *)
            echo "Unknown option: $1"
            display_help
            exit 1
            ;;
    esac
done

# Adjust default values based on provided arguments and AUTO mode
if [ "$AUTO" = true ]; then
    CLI=true
    CONTROLPLANE=true
    if command -v nvidia-smi &> /dev/null; then
        RUNNER=true
    fi
    echo -e "Auto-install mode detected. Installing CLI and Control Plane.\n"
    if command -v nvidia-smi &> /dev/null; then
        echo "NVIDIA GPU detected. Runner will be installed locally."
    else
        echo "No NVIDIA GPU detected. Runner will not be installed. If you want "
        echo "to connect an external GPU node to this controlplane, you need to "
        echo "point a DNS name at the IP address of this server and set "
        echo "--api-host for example https://my-controlplane.com. See command "
        echo "at the end to install runner separately on a GPU node, or pass "
        echo "--togetherai-token to connect to together.ai for LLM inference."
        echo -e "\n"
    fi
fi

if [ "$RUNNER" = true ] && [ "$CONTROLPLANE" = false ] && [ -z "$API_HOST" ]; then
    echo "Error: When installing only the runner, you must specify --api-host and --runner-token"
    echo "to connect to an external controlplane, for example:"
    echo "./install.sh --runner --api-host your-controlplane-domain.com --runner-token YOUR_RUNNER_TOKEN"
    exit 1
fi

# Determine OS and architecture
OS=$(uname -s | tr '[:upper:]' '[:lower:]')
ARCH=$(uname -m)
case $ARCH in
    x86_64) ARCH="amd64" ;;
    aarch64|arm64) ARCH="arm64" ;;
    *) echo "Unsupported architecture: $ARCH"; exit 1 ;;
esac

# Determine latest release
LATEST_RELEASE=$(curl -s https://api.github.com/repos/helixml/helix/releases/latest | sed -n 's/.*"tag_name": "\(.*\)".*/\1/p')

# Set binary name
BINARY_NAME="helix-${OS}-${ARCH}"

# Set installation directory
if [ "$OS" = "linux" ]; then
    INSTALL_DIR="/opt/HelixML"
elif [ "$OS" = "darwin" ]; then
    INSTALL_DIR="$HOME/HelixML"
fi

# Create installation directory
<<<<<<< HEAD
sudo mkdir -p /opt/HelixML

# Function to gather planned modifications
gather_modifications() {
    local modifications=""
    
    if [ "$CLI" = true ]; then
        modifications+="- Install Helix CLI\n"
    fi
    
    if [ "$CONTROLPLANE" = true ]; then
        modifications+="- Ensure Docker and Docker Compose plugin are installed\n"
        modifications+="- Install Helix Control Plane\n"
    fi
    
    if [ "$RUNNER" = true ]; then
        modifications+="- Ensure Docker and Docker Compose plugin are installed\n"
        modifications+="- Ensure NVIDIA Docker runtime is installed (if GPU is available)\n"
        modifications+="- Install Helix Runner\n"
    fi
    
    echo -e "$modifications"
}

# Function to ask for user approval
ask_for_approval() {
    if [ "$AUTO_APPROVE" = true ]; then
        return 0
    fi
    
    echo "The following modifications will be made to your system:"
    echo
    gather_modifications
    echo
    read -p "Do you want to proceed? (y/N) " response
    case "$response" in
        [yY][eE][sS]|[yY]) 
            return 0
            ;;
        *)
            echo "Installation aborted."
            exit 1
            ;;
    esac
}

# Ask for user approval before proceeding
ask_for_approval
=======
sudo mkdir -p $INSTALL_DIR
# Change the owner of the installation directory to the current user
sudo chown -R $(id -un):$(id -gn) $INSTALL_DIR
mkdir -p $INSTALL_DIR/data/helix-{postgres,filestore,pgvector}
mkdir -p $INSTALL_DIR/scripts/postgres/
>>>>>>> 6af03b50

# Install CLI if requested or in AUTO mode
if [ "$CLI" = true ]; then
    echo "Downloading Helix CLI..."
    sudo curl -L "https://github.com/helixml/helix/releases/download/${LATEST_RELEASE}/${BINARY_NAME}" -o /usr/local/bin/helix
    sudo chmod +x /usr/local/bin/helix
    echo "Helix CLI has been installed to /usr/local/bin/helix"
fi

# Function to generate random alphanumeric password
generate_password() {
    openssl rand -base64 12 | tr -dc 'a-zA-Z0-9' | head -c 16
}

# Function to install Docker and Docker Compose plugin
install_docker() {
    if ! command -v docker &> /dev/null; then
        echo "Docker not found. Installing Docker..."
        if [ -f /etc/os-release ]; then
            . /etc/os-release
            case $ID in
                ubuntu|debian)
                    sudo apt-get update
                    sudo apt-get install -y ca-certificates curl gnupg
                    sudo install -m 0755 -d /etc/apt/keyrings
                    curl -fsSL https://download.docker.com/linux/$ID/gpg | sudo gpg --dearmor -o /etc/apt/keyrings/docker.gpg
                    sudo chmod a+r /etc/apt/keyrings/docker.gpg
                    echo "deb [arch=$(dpkg --print-architecture) signed-by=/etc/apt/keyrings/docker.gpg] https://download.docker.com/linux/$ID $(lsb_release -cs) stable" | sudo tee /etc/apt/sources.list.d/docker.list > /dev/null
                    sudo apt-get update
                    sudo apt-get install -y docker-ce docker-ce-cli containerd.io docker-buildx-plugin docker-compose-plugin
                    ;;
                fedora)
                    sudo dnf -y install dnf-plugins-core
                    sudo dnf config-manager --add-repo https://download.docker.com/linux/fedora/docker-ce.repo
                    sudo dnf install -y docker-ce docker-ce-cli containerd.io docker-buildx-plugin docker-compose-plugin
                    sudo systemctl start docker
                    sudo systemctl enable docker
                    ;;
                *)
                    echo "Unsupported distribution for automatic Docker installation. Please install Docker manually."
                    exit 1
                    ;;
            esac
        else
            echo "Unable to determine OS distribution. Please install Docker manually."
            exit 1
        fi
    fi

    if ! docker compose version &> /dev/null; then
        echo "Docker Compose plugin not found. Installing Docker Compose plugin..."
        sudo apt-get update
        sudo apt-get install -y docker-compose-plugin
    fi
}

# Function to install NVIDIA Docker runtime
install_nvidia_docker() {
    if ! command -v nvidia-smi &> /dev/null; then
        echo "NVIDIA GPU not detected. Skipping NVIDIA Docker runtime installation."
        return
    fi

    if ! docker info | grep -i nvidia &> /dev/null; then
        echo "NVIDIA Docker runtime not found. Installing NVIDIA Docker runtime..."
        if [ -f /etc/os-release ]; then
            . /etc/os-release
            case $ID in
                ubuntu|debian)
                    distribution=$(. /etc/os-release;echo $ID$VERSION_ID)
                    curl -s -L https://nvidia.github.io/nvidia-docker/gpgkey | sudo apt-key add -
                    curl -s -L https://nvidia.github.io/nvidia-docker/$distribution/nvidia-docker.list | sudo tee /etc/apt/sources.list.d/nvidia-docker.list
                    sudo apt-get update
                    sudo apt-get install -y nvidia-docker2
                    sudo systemctl restart docker
                    ;;
                fedora)
                    distribution=$(. /etc/os-release;echo $ID$VERSION_ID)
                    curl -s -L https://nvidia.github.io/nvidia-docker/$distribution/nvidia-docker.repo | sudo tee /etc/yum.repos.d/nvidia-docker.repo
                    sudo dnf install -y nvidia-docker2
                    sudo systemctl restart docker
                    ;;
                *)
                    echo "Unsupported distribution for automatic NVIDIA Docker runtime installation. Please install NVIDIA Docker runtime manually."
                    exit 1
                    ;;
            esac
        else
            echo "Unable to determine OS distribution. Please install NVIDIA Docker runtime manually."
            exit 1
        fi
    fi
}

# Install controlplane if requested or in AUTO mode
if [ "$CONTROLPLANE" = true ]; then
    install_docker
    echo "Downloading docker-compose.yaml..."
    sudo curl -L "https://github.com/helixml/helix/releases/download/${LATEST_RELEASE}/docker-compose.yaml" -o $INSTALL_DIR/docker-compose.yaml
    echo "docker-compose.yaml has been downloaded to $INSTALL_DIR/docker-compose.yaml"

    # Create database creation script
    cat << EOF > "$INSTALL_DIR/scripts/postgres/postgres-db.sh"
#!/bin/bash

set -e
set -u

function create_user_and_database() {
	local database=\$1
	echo "  Creating database '\$database'"
	psql -v ON_ERROR_STOP=1 --username "\$POSTGRES_USER" <<-EOSQL
	    CREATE DATABASE \$database;
EOSQL
}

if [ -n "\$POSTGRES_DATABASES" ]; then
	echo "Database creation requested: \$POSTGRES_DATABASES"
	for db in $(echo \$POSTGRES_DATABASES | tr ',' ' '); do
		create_user_and_database \$db
	done
	echo "databases created"
fi
EOF
    chmod +x $INSTALL_DIR/scripts/postgres/postgres-db.sh

    # Create .env file
    ENV_FILE="$INSTALL_DIR/.env"
    echo "Creating .env file..."
    
    # Set domain
    if [ -z "$API_HOST" ]; then
        DOMAIN="http://localhost:8080"
    else
        DOMAIN="https://${API_HOST}"
    fi

    # Generate .env content
    cat << EOF > "$ENV_FILE"
# Set passwords
KEYCLOAK_ADMIN_PASSWORD=$(generate_password)
POSTGRES_ADMIN_PASSWORD=$(generate_password)
RUNNER_TOKEN=${RUNNER_TOKEN:-$(generate_password)}

# URLs
KEYCLOAK_FRONTEND_URL=${DOMAIN}/auth/
SERVER_URL=${DOMAIN}

# Storage
# Uncomment the lines below if you want to persist direct to disk. You may need to set up the
# directory user and group on the filesystem and in the docker-compose.yaml file.
#POSTGRES_DATA=$INSTALL_DIR/data/helix-postgres
#FILESTORE_DATA=$INSTALL_DIR/data/helix-filestore
#PGVECTOR_DATA=$INSTALL_DIR/data/helix-pgvector

# Optional integrations:

## External LLM provider
EOF

    # Add TogetherAI configuration if token is provided
    if [ -n "$TOGETHERAI_TOKEN" ]; then
        cat << EOF >> "$ENV_FILE"
INFERENCE_PROVIDER=togetherai
TOGETHER_API_KEY=$TOGETHERAI_TOKEN
EOF
    fi

    # Continue with the rest of the .env file
    cat << EOF >> "$ENV_FILE"

## Analytics
# GOOGLE_ANALYTICS_FRONTEND=
# SENTRY_DSN_FRONTEND=
# SENTRY_DSN_API=

## Notifications
# EMAIL_SMTP_HOST=smtp.example.com
# EMAIL_SMTP_PORT=25
# EMAIL_SMTP_USERNAME=REPLACE_ME
# EMAIL_SMTP_PASSWORD=REPLACE_ME

# EMAIL_MAILGUN_DOMAIN=REPLACE_ME
# EMAIL_MAILGUN_API_KEY=REPLACE_ME
EOF

    echo ".env file has been created at $ENV_FILE"
<<<<<<< HEAD
    echo "You can now 'cd /opt/HelixML' and run 'docker compose up -d' to start Helix"
    echo "Helix will be available at $DOMAIN"

    # Install Caddy if API_HOST is an HTTPS URL and system is Ubuntu
    if [[ "$API_HOST" == https* ]]; then
        if [[ "$ID" != "ubuntu" ]]; then
            echo "Caddy installation is only supported on Ubuntu. Please install and configure Caddy manually (check the install.sh script for details)."
        else
            echo "Installing Caddy..."
            sudo apt-get install -y debian-keyring debian-archive-keyring apt-transport-https
            curl -1sLf 'https://dl.cloudsmith.io/public/caddy/stable/gpg.key' | sudo apt-key add -
            curl -1sLf 'https://dl.cloudsmith.io/public/caddy/stable/debian.deb.txt' | sudo tee /etc/apt/sources.list.d/caddy-stable.list
            sudo apt-get update
            sudo apt-get install caddy

            # Create Caddyfile
            CADDYFILE="/etc/caddy/Caddyfile"
            echo "Creating Caddyfile..."
            # Strip https:// and port from API_HOST
            CADDY_HOST=$(echo "$API_HOST" | sed -e 's/^https:\/\///' -e 's/:.*//')
            cat << EOF > "$CADDYFILE"
$CADDY_HOST {
    reverse_proxy localhost:8080
}
EOF
            echo "Caddyfile has been created at $CADDYFILE"
            echo "Please start Caddy manually after starting the Docker Compose stack:"
            echo "sudo systemctl restart caddy"
        fi
    fi
=======
    echo "You can now cd $INSTALL_DIR and run 'docker compose up -d' to start Helix"
>>>>>>> 6af03b50
fi

# Install runner if requested or in AUTO mode with GPU
if [ "$RUNNER" = true ]; then
    install_docker
    install_nvidia_docker
    # Check for NVIDIA GPU
    if ! command -v nvidia-smi &> /dev/null; then
        echo "NVIDIA GPU not detected. Skipping runner installation."
        echo "Set up a runner separately, per https://docs.helix.ml/helix/private-deployment/controlplane/#attaching-a-runner"
        exit 1
    fi

    # Determine GPU memory
    GPU_MEMORY=$(nvidia-smi --query-gpu=memory.total --format=csv,noheader,nounits | awk '{print int($1/1024)}')

    # Determine runner tag and warmup models
    if [ "$LARGE" = true ]; then
        RUNNER_TAG="${LATEST_RELEASE}-large"
        WARMUP_MODELS=""
    else
        RUNNER_TAG="${LATEST_RELEASE}-small"
        WARMUP_MODELS="llama3:instruct,phi3:instruct"
    fi

    # Determine runner token
    if [ -z "$RUNNER_TOKEN" ]; then
        if [ -f "$INSTALL_DIR/.env" ]; then
            RUNNER_TOKEN=$(grep RUNNER_TOKEN $INSTALL_DIR/.env | cut -d '=' -f2)
        else
            echo "Error: RUNNER_TOKEN not found in .env file and --runner-token not provided."
            echo "Please provide the runner token using the --runner-token argument."
            exit 1
        fi
    fi

    # Create runner.sh
    cat << EOF > $INSTALL_DIR/runner.sh
#!/bin/bash

# Configuration variables
RUNNER_TAG="${RUNNER_TAG}"
api_host="${API_HOST}"
GPU_MEMORY="${GPU_MEMORY}"
WARMUP_MODELS="${WARMUP_MODELS}"
RUNNER_TOKEN="${RUNNER_TOKEN}"

# Set warmup models parameter
if [ -n "\$WARMUP_MODELS" ]; then
    WARMUP_MODELS_PARAM="-e RUNTIME_OLLAMA_WARMUP_MODELS=\$WARMUP_MODELS"
else
    WARMUP_MODELS_PARAM=""
fi

# Check if api-1 container is running
if sudo docker ps --format '{{.Image}}' | grep 'registry.helix.ml/helix/controlplane'; then
    api_host="http://api:80"
    echo "Detected controlplane container running. Setting API_HOST to \${api_host}"
fi

# Run the docker container
sudo docker run --privileged --gpus all --shm-size=10g \\
    --restart=always -d \\
    --name helix-runner --ipc=host --ulimit memlock=-1 \\
    --ulimit stack=67108864 \\
    --network="helix_default" \\
    -v \${HOME}/.cache/huggingface:/root/.cache/huggingface \\
    \${WARMUP_MODELS_PARAM} \\
    registry.helix.ml/helix/runner:\${RUNNER_TAG} \\
    --api-host \${api_host} --api-token \${RUNNER_TOKEN} \\
    --runner-id \$(hostname) \\
    --memory \${GPU_MEMORY}GB \\
    --allow-multiple-copies
EOF

<<<<<<< HEAD
    sudo chmod +x /opt/HelixML/runner.sh
    echo "Runner script has been created at /opt/HelixML/runner.sh"
    echo "To start the runner, run: sudo /opt/HelixML/runner.sh"
    if [ -z "$API_HOST" ]; then
        echo
        echo "To connect an external runner to this controlplane, run on a node with a GPU:"
        echo "bash <(curl -Ls https://get.helix.ml/) --runner --api-host https://your-controlplane-domain.com --runner-token YOUR_RUNNER_TOKEN"
        echo "You can find the runner token in /opt/HelixML/.env"
    fi
=======
    sudo chmod +x $INSTALL_DIR/runner.sh
    echo "Runner script has been created at $INSTALL_DIR/runner.sh"
    echo "To start the runner, run: sudo $INSTALL_DIR/runner.sh"
>>>>>>> 6af03b50
fi

echo "Installation complete."<|MERGE_RESOLUTION|>--- conflicted
+++ resolved
@@ -2,26 +2,6 @@
 
 # Install:
 # curl -LO https://get.helix.ml/install-helix.sh && chmod +x install-helix.sh
-#
-# Examples:
-#
-# 1. Install the CLI, the controlplane and a runner if a GPU is available (auto mode):
-#    ./install-helix.sh
-#
-# 2. Install just the CLI:
-#    ./install-helix.sh --cli
-#
-# 3. Install CLI and controlplane with external TogetherAI token:
-#    ./install-helix.sh --cli --controlplane --togetherai-token YOUR_TOGETHERAI_TOKEN
-#
-# 4. Install CLI and controlplane (to install runner separately):
-#    ./install-helix.sh --cli --controlplane
-#
-# 5. Install CLI, controlplane, and runner on a node with a GPU:
-#    ./install-helix.sh --cli --controlplane --runner
-#
-# 6. Install just the runner, pointing to a controlplane with a DNS name:
-#    ./install-helix.sh --runner --api-host your-controlplane-domain.com --runner-token YOUR_RUNNER_TOKEN
 
 set -euo pipefail
 
@@ -50,122 +30,6 @@
 TOGETHERAI_TOKEN=""
 AUTO_APPROVE=false
 
-# Function to display help message
-display_help() {
-    cat << EOF
-Usage: ./install.sh [OPTIONS]
-
-Options:
-  --cli                    Install the CLI (binary in /usr/local/bin)
-  --controlplane           Install the controlplane (API, Postgres etc in Docker Compose in /opt/HelixML)
-  --runner                 Install the runner (single container with runner.sh script to start it in /opt/HelixML)
-  --large                  Install the large version of the runner (includes all models, 100GB+ download, otherwise uses small one)
-  --api-host <host>        Specify the API host for the API to serve on and/or the runner to connect to, e.g. http://localhost:8080 or https://my-controlplane.com. Will install and configure Caddy if HTTPS and running on Ubuntu.
-  --runner-token <token>   Specify the runner token when connecting a runner to an existing controlplane
-  --togetherai-token <token> Specify the together.ai token for inference, rag and apps without a GPU
-  -y                       Auto approve the installation
-
-Examples:
-
-1. Install the CLI, the controlplane and a runner if a GPU is available (auto mode):
-   ./install-helix.sh
-
-2. Install just the CLI:
-   ./install-helix.sh --cli
-
-3. Install CLI and controlplane with external TogetherAI token:
-   ./install-helix.sh --cli --controlplane --togetherai-token YOUR_TOGETHERAI_TOKEN
-
-4. Install CLI and controlplane (to install runner separately):
-   ./install-helix.sh --cli --controlplane
-
-5. Install CLI, controlplane, and runner on a node with a GPU:
-   ./install-helix.sh --cli --controlplane --runner
-
-6. Install just the runner, pointing to a controlplane with a DNS name (find runner token in /opt/HelixML/.env):
-   ./install-helix.sh --runner --api-host your-controlplane-domain.com --runner-token YOUR_RUNNER_TOKEN
-
-EOF
-}
-
-# Parse command line arguments
-while [[ $# -gt 0 ]]; do
-    case $1 in
-        --help)
-            display_help
-            exit 0
-            ;;
-        --cli)
-            CLI=true
-            AUTO=false
-            shift
-            ;;
-        --controlplane)
-            CONTROLPLANE=true
-            AUTO=false
-            shift
-            ;;
-        --runner)
-            RUNNER=true
-            AUTO=false
-            shift
-            ;;
-        --large)
-            LARGE=true
-            shift
-            ;;
-        --api-host)
-            API_HOST=$2
-            shift 2
-            ;;
-        --runner-token)
-            RUNNER_TOKEN="$2"
-            shift 2
-            ;;
-        --togetherai-token)
-            TOGETHERAI_TOKEN="$2"
-            shift 2
-            ;;
-        -y)
-            AUTO_APPROVE=true
-            shift
-            ;;
-        *)
-            echo "Unknown option: $1"
-            display_help
-            exit 1
-            ;;
-    esac
-done
-
-# Adjust default values based on provided arguments and AUTO mode
-if [ "$AUTO" = true ]; then
-    CLI=true
-    CONTROLPLANE=true
-    if command -v nvidia-smi &> /dev/null; then
-        RUNNER=true
-    fi
-    echo -e "Auto-install mode detected. Installing CLI and Control Plane.\n"
-    if command -v nvidia-smi &> /dev/null; then
-        echo "NVIDIA GPU detected. Runner will be installed locally."
-    else
-        echo "No NVIDIA GPU detected. Runner will not be installed. If you want "
-        echo "to connect an external GPU node to this controlplane, you need to "
-        echo "point a DNS name at the IP address of this server and set "
-        echo "--api-host for example https://my-controlplane.com. See command "
-        echo "at the end to install runner separately on a GPU node, or pass "
-        echo "--togetherai-token to connect to together.ai for LLM inference."
-        echo -e "\n"
-    fi
-fi
-
-if [ "$RUNNER" = true ] && [ "$CONTROLPLANE" = false ] && [ -z "$API_HOST" ]; then
-    echo "Error: When installing only the runner, you must specify --api-host and --runner-token"
-    echo "to connect to an external controlplane, for example:"
-    echo "./install.sh --runner --api-host your-controlplane-domain.com --runner-token YOUR_RUNNER_TOKEN"
-    exit 1
-fi
-
 # Determine OS and architecture
 OS=$(uname -s | tr '[:upper:]' '[:lower:]')
 ARCH=$(uname -m)
@@ -188,27 +52,141 @@
     INSTALL_DIR="$HOME/HelixML"
 fi
 
-# Create installation directory
-<<<<<<< HEAD
-sudo mkdir -p /opt/HelixML
+
+# Function to display help message
+display_help() {
+    cat << EOF
+Usage: ./install.sh [OPTIONS]
+
+Options:
+  --cli                    Install the CLI (binary in /usr/local/bin)
+  --controlplane           Install the controlplane (API, Postgres etc in Docker Compose in $INSTALL_DIR)
+  --runner                 Install the runner (single container with runner.sh script to start it in $INSTALL_DIR)
+  --large                  Install the large version of the runner (includes all models, 100GB+ download, otherwise uses small one)
+  --api-host <host>        Specify the API host for the API to serve on and/or the runner to connect to, e.g. http://localhost:8080 or https://my-controlplane.com. Will install and configure Caddy if HTTPS and running on Ubuntu.
+  --runner-token <token>   Specify the runner token when connecting a runner to an existing controlplane
+  --togetherai-token <token> Specify the together.ai token for inference, rag and apps without a GPU
+  -y                       Auto approve the installation
+
+Examples:
+
+1. Install the CLI, the controlplane and a runner if a GPU is available (auto mode):
+   ./install-helix.sh
+
+2. Install just the CLI:
+   ./install-helix.sh --cli
+
+3. Install CLI and controlplane with external TogetherAI token:
+   ./install-helix.sh --cli --controlplane --togetherai-token YOUR_TOGETHERAI_TOKEN
+
+4. Install CLI and controlplane (to install runner separately):
+   ./install-helix.sh --cli --controlplane
+
+5. Install CLI, controlplane, and runner on a node with a GPU:
+   ./install-helix.sh --cli --controlplane --runner
+
+6. Install just the runner, pointing to a controlplane with a DNS name (find runner token in /opt/HelixML/.env):
+   ./install-helix.sh --runner --api-host your-controlplane-domain.com --runner-token YOUR_RUNNER_TOKEN
+
+EOF
+}
+
+# Parse command line arguments
+while [[ $# -gt 0 ]]; do
+    case $1 in
+        --help)
+            display_help
+            exit 0
+            ;;
+        --cli)
+            CLI=true
+            AUTO=false
+            shift
+            ;;
+        --controlplane)
+            CONTROLPLANE=true
+            AUTO=false
+            shift
+            ;;
+        --runner)
+            RUNNER=true
+            AUTO=false
+            shift
+            ;;
+        --large)
+            LARGE=true
+            shift
+            ;;
+        --api-host)
+            API_HOST=$2
+            shift 2
+            ;;
+        --runner-token)
+            RUNNER_TOKEN="$2"
+            shift 2
+            ;;
+        --togetherai-token)
+            TOGETHERAI_TOKEN="$2"
+            shift 2
+            ;;
+        -y)
+            AUTO_APPROVE=true
+            shift
+            ;;
+        *)
+            echo "Unknown option: $1"
+            display_help
+            exit 1
+            ;;
+    esac
+done
+
+# Adjust default values based on provided arguments and AUTO mode
+if [ "$AUTO" = true ]; then
+    CLI=true
+    CONTROLPLANE=true
+    if command -v nvidia-smi &> /dev/null; then
+        RUNNER=true
+    fi
+    echo -e "Auto-install mode detected. Installing CLI and Control Plane.\n"
+    if command -v nvidia-smi &> /dev/null; then
+        echo "NVIDIA GPU detected. Runner will be installed locally."
+    else
+        echo "No NVIDIA GPU detected. Runner will not be installed. If you want to connect "
+        echo "an external GPU node to this controlplane, you need to point a DNS name at "
+        echo "the IP address of this server and set --api-host, for example "
+        echo "https://my-controlplane.com"
+        echo
+        echo "See command at the end to install runner separately on a GPU node, or pass "
+        echo "--togetherai-token to connect to together.ai for LLM inference."
+        echo
+    fi
+fi
+
+if [ "$RUNNER" = true ] && [ "$CONTROLPLANE" = false ] && [ -z "$API_HOST" ]; then
+    echo "Error: When installing only the runner, you must specify --api-host and --runner-token"
+    echo "to connect to an external controlplane, for example:"
+    echo "./install.sh --runner --api-host your-controlplane-domain.com --runner-token YOUR_RUNNER_TOKEN"
+    exit 1
+fi
 
 # Function to gather planned modifications
 gather_modifications() {
     local modifications=""
     
     if [ "$CLI" = true ]; then
-        modifications+="- Install Helix CLI\n"
+        modifications+="  - Install Helix CLI\n"
     fi
     
     if [ "$CONTROLPLANE" = true ]; then
-        modifications+="- Ensure Docker and Docker Compose plugin are installed\n"
-        modifications+="- Install Helix Control Plane\n"
-    fi
-    
+        modifications+="  - Ensure Docker and Docker Compose plugin are installed\n"
+        modifications+="  - Install Helix Control Plane\n"
+    fi
+
     if [ "$RUNNER" = true ]; then
-        modifications+="- Ensure Docker and Docker Compose plugin are installed\n"
-        modifications+="- Ensure NVIDIA Docker runtime is installed (if GPU is available)\n"
-        modifications+="- Install Helix Runner\n"
+        modifications+="  - Ensure Docker and Docker Compose plugin are installed\n"
+        modifications+="  - Ensure NVIDIA Docker runtime is installed (if GPU is available)\n"
+        modifications+="  - Install Helix Runner\n"
     fi
     
     echo -e "$modifications"
@@ -220,9 +198,15 @@
         return 0
     fi
     
-    echo "The following modifications will be made to your system:"
+    echo "┌───────────────────────────────────────────────────────────────────────────┐"
+    echo "│ The following modifications will be made to your system:                  │"
+    echo "└───────────────────────────────────────────────────────────────────────────┘"
     echo
     gather_modifications
+    echo "┌───────────────────────────────────────────────────────────────────────────┐"
+    echo "│ If this is not what you want, re-run the script with --help at the end to │"
+    echo "│ see other options.                                                        │"
+    echo "└───────────────────────────────────────────────────────────────────────────┘"
     echo
     read -p "Do you want to proceed? (y/N) " response
     case "$response" in
@@ -238,13 +222,12 @@
 
 # Ask for user approval before proceeding
 ask_for_approval
-=======
+
 sudo mkdir -p $INSTALL_DIR
 # Change the owner of the installation directory to the current user
 sudo chown -R $(id -un):$(id -gn) $INSTALL_DIR
 mkdir -p $INSTALL_DIR/data/helix-{postgres,filestore,pgvector}
 mkdir -p $INSTALL_DIR/scripts/postgres/
->>>>>>> 6af03b50
 
 # Install CLI if requested or in AUTO mode
 if [ "$CLI" = true ]; then
@@ -432,8 +415,7 @@
 EOF
 
     echo ".env file has been created at $ENV_FILE"
-<<<<<<< HEAD
-    echo "You can now 'cd /opt/HelixML' and run 'docker compose up -d' to start Helix"
+    echo "You can now cd $INSTALL_DIR and run 'docker compose up -d' to start Helix"
     echo "Helix will be available at $DOMAIN"
 
     # Install Caddy if API_HOST is an HTTPS URL and system is Ubuntu
@@ -463,9 +445,6 @@
             echo "sudo systemctl restart caddy"
         fi
     fi
-=======
-    echo "You can now cd $INSTALL_DIR and run 'docker compose up -d' to start Helix"
->>>>>>> 6af03b50
 fi
 
 # Install runner if requested or in AUTO mode with GPU
@@ -541,21 +520,15 @@
     --allow-multiple-copies
 EOF
 
-<<<<<<< HEAD
-    sudo chmod +x /opt/HelixML/runner.sh
-    echo "Runner script has been created at /opt/HelixML/runner.sh"
-    echo "To start the runner, run: sudo /opt/HelixML/runner.sh"
+    sudo chmod +x $INSTALL_DIR/runner.sh
+    echo "Runner script has been created at $INSTALL_DIR/runner.sh"
+    echo "To start the runner, run: sudo $INSTALL_DIR/runner.sh"
     if [ -z "$API_HOST" ]; then
         echo
         echo "To connect an external runner to this controlplane, run on a node with a GPU:"
         echo "bash <(curl -Ls https://get.helix.ml/) --runner --api-host https://your-controlplane-domain.com --runner-token YOUR_RUNNER_TOKEN"
-        echo "You can find the runner token in /opt/HelixML/.env"
-    fi
-=======
-    sudo chmod +x $INSTALL_DIR/runner.sh
-    echo "Runner script has been created at $INSTALL_DIR/runner.sh"
-    echo "To start the runner, run: sudo $INSTALL_DIR/runner.sh"
->>>>>>> 6af03b50
+        echo "You can find the runner token in $INSTALL_DIR/.env"
+    fi
 fi
 
 echo "Installation complete."