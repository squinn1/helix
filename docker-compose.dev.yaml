version: '3'

services:
  api:
    build:
      context: .
      dockerfile: Dockerfile.api
    ports:
      - ${API_PORT:-80}:80
    restart: always
    environment:
      - LOG_LEVEL=debug
      - APP_URL=${SERVER_URL:-http://localhost}
      - POSTGRES_HOST=postgres
      - POSTGRES_DATABASE=postgres
      - POSTGRES_USER=postgres
      - POSTGRES_PASSWORD=${POSTGRES_ADMIN_PASSWORD-postgres}
      - RUNNER_TOKEN=${RUNNER_TOKEN-oh-hallo-insecure-token}
      - SERVER_URL=${SERVER_URL:-http://localhost}
      - KEYCLOAK_URL=http://keycloak:8080/auth
      - JANITOR_SLACK_WEBHOOK_URL=${JANITOR_SLACK_WEBHOOK_URL:-}
      - JANITOR_SLACK_IGNORE_USERS=${JANITOR_SLACK_IGNORE_USERS:-}
      - OPENAI_API_KEY=${OPENAI_API_KEY:-}
      - TOGETHER_API_KEY=${TOGETHER_API_KEY:-}
      - STRIPE_SECRET_KEY=${STRIPE_SECRET_KEY:-}
      - STRIPE_WEBHOOK_SIGNING_SECRET=${STRIPE_WEBHOOK_SIGNING_SECRET:-}
      - STRIPE_PRICE_LOOKUP_KEY=${STRIPE_PRICE_LOOKUP_KEY:-}
      - FRONTEND_URL=http://frontend:8081
      # this is an insecure development key do not use!
      - KEYCLOAK_TOKEN=5ca0fc03-d625-456e-bca7-8e732309165f
      - KEYCLOAK_USER=admin
      - KEYCLOAK_PASSWORD=${KEYCLOAK_ADMIN_PASSWORD-oh-hallo-insecure-password}
      # lock down dashboard in production
      - ADMIN_USER_IDS=${ADMIN_USER_IDS-all}
<<<<<<< HEAD
      - TEXT_EXTRACTION_URL=http://llamaindex:5000/api/v1/extract
      - RAG_INDEX_URL=http://llamaindex:5000/api/v1/rag/chunk
      - RAG_QUERY_URL=http://llamaindex:5000/api/v1/rag/query
=======
      - EVAL_USER_ID=${EVAL_USER_ID:-}
      - TEXT_EXTRACTION_URL=http://unstructured:5000/api/v1/extract
>>>>>>> 57c9e45d
      - FILESTORE_LOCALFS_PATH=/filestore
      - SENTRY_DSN_API=${SENTRY_DSN_API:-}
      - SENTRY_DSN_FRONTEND=${SENTRY_DSN_FRONTEND:-}
      - GOOGLE_ANALYTICS_FRONTEND=${GOOGLE_ANALYTICS_FRONTEND:-}
      # Email notifications
      - EMAIL_MAILGUN_DOMAIN=${EMAIL_MAILGUN_DOMAIN:-}
      - EMAIL_MAILGUN_API_KEY=${EMAIL_MAILGUN_API_KEY:-}
      # SMTP
      - EMAIL_SMTP_HOST=${EMAIL_SMTP_HOST:-}
      - EMAIL_SMTP_PORT=${EMAIL_SMTP_PORT:-}
      - EMAIL_SMTP_USERNAME=${EMAIL_SMTP_USERNAME:-}
      - EMAIL_SMTP_PASSWORD=${EMAIL_SMTP_PASSWORD:-}

    entrypoint: ${API_ENTRYPOINT:-tail -f /dev/null}
    volumes:
      - ./go.mod:/app/go.mod
      - ./go.sum:/app/go.sum
      - ./api:/app/api
      - ${FILESTORE_DATA:-helix-filestore}:/filestore
  postgres:
    image: postgres:12.13-alpine
    restart: always
    ports:
      - 5432:5432
    volumes:
      - ${POSTGRES_DATA:-helix-postgres-db}:/var/lib/postgresql/data
    environment:
      - POSTGRES_DB=postgres
      - POSTGRES_USER=postgres
      - POSTGRES_PASSWORD=${POSTGRES_ADMIN_PASSWORD-postgres}
  # postgres 15 with pgvector installed
  # why run this as a different server?
  # because we want the quick path to something working without having to create a hard dependency on pgvector
  # being installed in our main database
  # also - we would need to migrate our existing postgres 12 DB -> 15, which is a bit of a pain
  # TODO: figure out how to ship the pgvector extension with our main database
  # so we don't need to run what is essentially 2 versions of postgres
  pgvector:
    image: ankane/pgvector
    restart: always
    ports:
      - 5433:5432
    volumes:
      - ${PGVECTOR_DATA:-helix-pgvector-db}:/var/lib/postgresql/data
    environment:
      - POSTGRES_DB=postgres
      - POSTGRES_USER=postgres
      - POSTGRES_PASSWORD=${POSTGRES_ADMIN_PASSWORD-postgres}
  keycloak:
    image: quay.io/modeldynamics/keycloak:15.0.2-helix
    restart: always
    environment:
      - KEYCLOAK_USER=admin
      - KEYCLOAK_PASSWORD=${KEYCLOAK_ADMIN_PASSWORD-oh-hallo-insecure-password}
      - KC_PROXY=edge
      - DB_VENDOR=h2
      - KEYCLOAK_IMPORT=/imported/realm.json -Dkeycloak.profile.feature.upload_scripts=enabled -Dkeycloak.profile=preview
      - KEYCLOAK_FRONTEND_URL=${KEYCLOAK_FRONTEND_URL:-http://localhost/auth/}
    volumes:
      - ./realm.json:/imported/realm.json
      - ${KEYCLOAK_DATA:-helix-keycloak-db}:/opt/jboss/keycloak/standalone/data
    healthcheck:
      test: ["CMD", "curl", "-f", "http://localhost:8080/"]
      interval: 10s
      timeout: 10s
      retries: 3
      start_period: 5s
  webhook_relay_stripe:
    image: webhookrelay/webhookrelayd
    entrypoint: ${WEBHOOK_RELAY_ENTRYPOINT:-tail -f /dev/null}
    environment:
      - KEY=${WEBHOOK_RELAY_KEY:-}
      - SECRET=${WEBHOOK_RELAY_SECRET:-}
      - BUCKET=${WEBHOOK_RELAY_BUCKET:-}
  llamaindex:
    build:
      context: llamaindex
      dockerfile: Dockerfile
    ports:
      - 5000:5000
    environment:
      - POSTGRES_HOST=pgvector
      - POSTGRES_DATABASE=postgres
      - POSTGRES_USER=postgres
      - POSTGRES_PASSWORD=${POSTGRES_ADMIN_PASSWORD-postgres}
    entrypoint: ${LLAMAINDEX_ENTRYPOINT:-tail -f /dev/null}
    restart: always
    volumes:
      - ./llamaindex/src:/home/app/src
  dev_gpu_runner:
    profiles: ["dev_gpu_runner"]
    build:
      context: .
      dockerfile: Dockerfile.runner
    entrypoint: ${RUNNER_ENTRYPOINT:-tail -f /dev/null}
    volumes:
      - .:/workspace/helix
      - ./cog/helix_cog_wrapper.py:/workspace/cog-sdxl/helix_cog_wrapper.py
      - ~/.cache/huggingface:/root/.cache/huggingface
      # comment these out if you don't have appropriate repos checked out
      #- ../cog-sdxl/predict.py:/workspace/cog-sdxl/predict.py
      #- ../cog-sdxl/weights.py:/workspace/cog-sdxl/weights.py
      # - ../axolotl:/workspace/axolotl
    deploy:
      resources:
        reservations:
          devices:
            - driver: nvidia
              count: 1
              capabilities: [gpu]

  frontend:
    ports:
      - 8081:${FRONTEND_INTERNAL_PORT:-8081}
    build:
      context: frontend
      dockerfile: Dockerfile
      # set FRONTEND_TARGET=deploy-frontend in .env to build production assets
      target: ${FRONTEND_TARGET:-build-env}
    restart: always
    # let it be defined but not empty (no colon below), since an empty entrypoint means use the one from the Dockerfile
    entrypoint: ${FRONTEND_ENTRYPOINT-yarn run dev}
    volumes:
      - ./frontend/package.json:/app/package.json
      - ./frontend/src:/app/src
      - ./frontend/assets:/app/assets
      - ./frontend/index.html:/app/index.html
      - ./frontend/tsconfig.json:/app/tsconfig.json
      - ./frontend/vite.config.ts:/app/vite.config.ts

volumes:
  helix-keycloak-db:
  helix-postgres-db:
  helix-pgvector-db:
  helix-filestore:
<|MERGE_RESOLUTION|>--- conflicted
+++ resolved
@@ -32,14 +32,10 @@
       - KEYCLOAK_PASSWORD=${KEYCLOAK_ADMIN_PASSWORD-oh-hallo-insecure-password}
       # lock down dashboard in production
       - ADMIN_USER_IDS=${ADMIN_USER_IDS-all}
-<<<<<<< HEAD
       - TEXT_EXTRACTION_URL=http://llamaindex:5000/api/v1/extract
       - RAG_INDEX_URL=http://llamaindex:5000/api/v1/rag/chunk
       - RAG_QUERY_URL=http://llamaindex:5000/api/v1/rag/query
-=======
       - EVAL_USER_ID=${EVAL_USER_ID:-}
-      - TEXT_EXTRACTION_URL=http://unstructured:5000/api/v1/extract
->>>>>>> 57c9e45d
       - FILESTORE_LOCALFS_PATH=/filestore
       - SENTRY_DSN_API=${SENTRY_DSN_API:-}
       - SENTRY_DSN_FRONTEND=${SENTRY_DSN_FRONTEND:-}
