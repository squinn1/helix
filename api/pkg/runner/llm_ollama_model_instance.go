package runner

import (
	"context"
	"errors"
	"fmt"
	"io"
	"net/http"
	"os"
	"os/exec"
	"strings"
	"sync"
	"sync/atomic"
	"time"

	"github.com/helixml/helix/api/pkg/data"
	"github.com/helixml/helix/api/pkg/freeport"
	"github.com/helixml/helix/api/pkg/model"
	"github.com/helixml/helix/api/pkg/system"
	"github.com/helixml/helix/api/pkg/types"

	"github.com/jmorganca/ollama/api"
	openai "github.com/lukemarsden/go-openai2"
	"github.com/rs/zerolog/log"
)

type InferenceModelInstanceConfig struct {
	RunnerOptions RunnerOptions

	// Get next chat completion request
	GetNextRequest func() (*types.RunnerLLMInferenceRequest, error)

	// Response writer
	ResponseHandler func(res *types.RunnerLLMInferenceResponse) error
}

var (
	_ ModelInstance = &OllamaInferenceModelInstance{}
)

func NewOllamaInferenceModelInstance(ctx context.Context, cfg *InferenceModelInstanceConfig, request *types.RunnerLLMInferenceRequest) (*OllamaInferenceModelInstance, error) {
	modelName := types.ModelName(request.Request.Model)

	aiModel, err := model.GetModel(modelName)
	if err != nil {
		return nil, err
	}

	ctx, cancel := context.WithCancel(ctx)
	i := &OllamaInferenceModelInstance{
		ctx:             ctx,
		cancel:          cancel,
		id:              system.GenerateUUID(),
		finishCh:        make(chan bool),
		workCh:          make(chan *types.RunnerLLMInferenceRequest, 1),
		model:           aiModel,
		modelName:       modelName,
		initialRequest:  request,
		responseHandler: cfg.ResponseHandler,
		getNextRequest:  cfg.GetNextRequest,
		runnerOptions:   cfg.RunnerOptions,
		jobHistory:      []*types.SessionSummary{},
		lastActivity:    time.Now(),
		inFlight:        false,
	}

	// Enqueue the first request
	go func() {
		i.workCh <- request
	}()

	return i, nil
}

type OllamaInferenceModelInstance struct {
	id string

	model     model.Model
	modelName types.ModelName

	runnerOptions RunnerOptions

	finishCh chan bool

	workCh chan *types.RunnerLLMInferenceRequest

	inUse    atomic.Bool // If we are currently processing a request
	fetching atomic.Bool // If we are fetching the next request

	// client is the model client
	client *openai.Client

	ollamaClient *ollamaClient

	// Streaming response handler
	responseHandler func(res *types.RunnerLLMInferenceResponse) error

	// Pulls the next session from the API
	getNextRequest func() (*types.RunnerLLMInferenceRequest, error)

	// we create a cancel context for the running process
	// which is derived from the main runner context
	ctx    context.Context
	cancel context.CancelFunc

	// the command we are currently executing
	currentCommand *exec.Cmd

	// the request that meant this model booted in the first place
	initialRequest *types.RunnerLLMInferenceRequest

	// // the session currently running on this model
	currentRequest *types.RunnerLLMInferenceRequest

	// A muted to protect lastActivity and inFlight from concurrent access
	lock sync.Mutex

	// the timestamp of when this model instance either completed a job
	// or a new job was pulled and allocated
	// we use this timestamp to cleanup non-active model instances
	lastActivity time.Time

	// a flag to indicate if the model is currently processing a request
	inFlight bool

	// a history of the session IDs
	jobHistory []*types.SessionSummary
}

// Warmup starts Ollama server and pulls the models
func (i *OllamaInferenceModelInstance) Warmup(ctx context.Context) error {
	err := i.startOllamaServer(ctx)
	if err != nil {
		return err
	}

	return i.warmup(ctx)
}

func (i *OllamaInferenceModelInstance) Start(ctx context.Context) error {
	err := i.startOllamaServer(ctx)
	if err != nil {
		return err
	}

	go func() {
		for {
			select {
			case <-i.ctx.Done():
				log.Info().Msgf("🟢 Ollama model instance has stopped, closing channel listener")
				return
			case req, ok := <-i.workCh:
				if !ok {
					log.Info().Msg("🟢 workCh closed, exiting")
					return
				}
				log.Info().Str("session_id", req.SessionID).Msg("🟢 processing request")

				i.currentRequest = req
				i.lock.Lock()
				i.lastActivity = time.Now()
				i.inFlight = true
				i.lock.Unlock()

				err := i.processInteraction(req)
				i.lock.Lock()
				i.inFlight = false
				i.lock.Unlock()
				if err != nil {
					// If context is cancelled, no error
					if i.ctx.Err() != nil {
						log.Error().Msg("context cancelled, exiting")
						return
					}

					log.Error().
						Str("session_id", req.SessionID).
						Err(err).
						Msg("error processing request")
					i.errorResponse(req, err)
					if strings.Contains(err.Error(), "connection refused") {
						log.Error().Msg("detected connection refused, exiting and hoping we get restarted - see https://github.com/helixml/helix/issues/242")
						os.Exit(1)
					}
				} else {
					log.Info().
						Str("session_id", req.SessionID).
						Bool("stream", req.Request.Stream).
						Msg("🟢 request processed")
				}

				i.currentRequest = nil
			default:
				// Get next chat request
				req, err := i.fetchNextRequest()
				if err != nil {
					log.Error().Err(err).Msg("error getting next request")
					time.Sleep(300 * time.Millisecond)
					continue
				}

				if req == nil {
					log.Trace().Msg("no next request")
					time.Sleep(300 * time.Millisecond)
					continue
				}

				log.Info().Str("session_id", req.SessionID).Msg("🟢 enqueuing request")

				i.workCh <- req
			}
		}
	}()

	return nil
}

func (i *OllamaInferenceModelInstance) fetchNextRequest() (*types.RunnerLLMInferenceRequest, error) {
	i.fetching.Store(true)
	defer i.fetching.Store(false)

	return i.getNextRequest()
}

func (i *OllamaInferenceModelInstance) warmup(ctx context.Context) error {
	var err error
	var wg sync.WaitGroup

	wg.Add(len(i.runnerOptions.Config.Runtimes.Ollama.WarmupModels))

	for _, modelName := range i.runnerOptions.Config.Runtimes.Ollama.WarmupModels {
		go func(modelName string) {
			defer wg.Done()

			log.Info().Msgf("🟢 Pulling model %s", modelName)

			err = i.ollamaClient.Pull(i.ctx, &api.PullRequest{
				Model: modelName,
			}, func(progress api.ProgressResponse) error {
				log.Info().Msgf("🟢 Pulling model %s (%d/%d)", modelName, progress.Completed, progress.Total)
				return nil
			})

			if err != nil {
				log.Error().Msgf("error pulling model: %s", err.Error())
				return
			}

			log.Info().Msgf("🟢 Model '%s' pulled", modelName)

		}(modelName)
	}

	if err != nil {
		return fmt.Errorf("error pulling model: %s", err.Error())
	}

	return nil
}

func (i *OllamaInferenceModelInstance) startOllamaServer(ctx context.Context) error {
	ollamaPath, err := exec.LookPath("ollama")
	if err != nil {
		return fmt.Errorf("ollama not found in PATH")
	}

	// Get random free port
	port, err := freeport.GetFreePort()
	if err != nil {
		return fmt.Errorf("error getting free port: %s", err.Error())
	}

	config := openai.DefaultConfig("ollama")
	config.BaseURL = fmt.Sprintf("http://localhost:%d/v1", port)

	i.client = openai.NewClientWithConfig(config)

	cmd := exec.CommandContext(i.ctx, ollamaPath, "serve")
	// Getting base env (HOME, etc)
	cmd.Env = append(cmd.Env,
		os.Environ()...,
	)

	ollamaHost := fmt.Sprintf("0.0.0.0:%d", port)

	cmd.Env = append(cmd.Env,
		"OLLAMA_KEEP_ALIVE=-1",
		"HTTP_PROXY="+os.Getenv("HTTP_PROXY"),
		"HTTPS_PROXY="+os.Getenv("HTTPS_PROXY"),
		"OLLAMA_HOST="+ollamaHost,                 // Bind on localhost with random port
		"OLLAMA_MODELS="+i.runnerOptions.CacheDir, // Where to store the models
	)

	cmd.Stdout = os.Stdout

	// this buffer is so we can keep the last 10kb of stderr so if
	// there is an error we can send it to the api
	stderrBuf := system.NewLimitedBuffer(1024 * 10)

	stderrWriters := []io.Writer{os.Stderr, stderrBuf}

	stderrPipe, err := cmd.StderrPipe()
	if err != nil {
		return err
	}

	// stream stderr to os.Stderr (so we can see it in the logs)
	// and also the error buffer we will use to post the error to the api
	go func() {
		_, err := io.Copy(io.MultiWriter(stderrWriters...), stderrPipe)
		if err != nil {
			log.Error().Msgf("Error copying stderr: %v", err)
		}
	}()

	if err := cmd.Start(); err != nil {
		return fmt.Errorf("error starting Ollama model instance: %s", err.Error())
	}

	i.currentCommand = cmd

	go func() {
		defer close(i.finishCh)
		if err := cmd.Wait(); err != nil {
			log.Error().Msgf("Ollama model instance exited with error: %s", err.Error())

			errMsg := string(stderrBuf.Bytes())
			if i.currentRequest != nil {
				i.errorResponse(i.currentRequest, fmt.Errorf("%s from cmd - %s", err.Error(), errMsg))
			}

			return
		}

		log.Info().Msgf("🟢 Ollama model instance stopped, exit code=%d", cmd.ProcessState.ExitCode())
	}()

	// Wait for the server to start
	startCtx, cancel := context.WithTimeout(i.ctx, 10*time.Second)
	defer cancel()

	ollamaClient, err := newOllamaClient(ollamaHost)
	if err != nil {
		return fmt.Errorf("error creating Ollama client: %s", err.Error())
	}

	i.ollamaClient = ollamaClient

WAIT:
	for {
		select {
		case <-startCtx.Done():
			return fmt.Errorf("timeout waiting for Ollama model instance to start")
		default:
			resp, err := http.DefaultClient.Get(fmt.Sprintf("http://localhost:%d", port))
			if err != nil {
				time.Sleep(100 * time.Millisecond)
				continue
			}
			resp.Body.Close()

			if resp.StatusCode == http.StatusOK {
				break WAIT
			}
			time.Sleep(100 * time.Millisecond)
		}
	}

	return nil
}

func (i *OllamaInferenceModelInstance) Stop() error {
	if i.currentCommand == nil {
		return fmt.Errorf("no Ollama process to stop")
	}
	i.cancel()

	log.Info().Msgf("🟢 stop Ollama model instance tree")
	if err := killProcessTree(i.currentCommand.Process.Pid); err != nil {
		log.Error().Msgf("error stopping Ollama model process: %s", err.Error())
		return err
	}
	log.Info().Msgf("🟢 stopped Ollama instance")
	close(i.workCh)

	return nil
}

func (i *OllamaInferenceModelInstance) ID() string {
	return i.id
}

func (i *OllamaInferenceModelInstance) Filter() types.SessionFilter {
	return types.SessionFilter{
		ModelName: i.modelName,
		Mode:      types.SessionModeInference,
		Memory:    i.model.GetMemoryRequirements(types.SessionModeInference),
	}
}

func (i *OllamaInferenceModelInstance) Stale() bool {
<<<<<<< HEAD
	i.lock.Lock()
	defer i.lock.Unlock()

	// Never stale if we are in flight
	if i.inFlight {
		return false
	}

	// Otherwise it's stale if we haven't seen any activity for a while
=======
	// If in use, we don't want to mark it as stale
	if i.inUse.Load() {
		return false
	}

	// If we are fetching the next request, we don't want to mark it as stale
	// as we might be getting the request
	if i.fetching.Load() {
		return false
	}

>>>>>>> 7cae8d9e
	return time.Since(i.lastActivity) > i.runnerOptions.Config.Runtimes.Ollama.InstanceTTL
}

func (i *OllamaInferenceModelInstance) Model() model.Model {
	return i.model
}

func (i *OllamaInferenceModelInstance) GetState() (*types.ModelInstanceState, error) {
	if i.initialRequest == nil {
		return nil, fmt.Errorf("no initial session")
	}

	var (
		sessionSummary *types.SessionSummary
	)

	if i.currentRequest != nil {
		var summary string

		// Get last message
		if len(i.currentRequest.Request.Messages) > 0 {
			summary = i.currentRequest.Request.Messages[len(i.currentRequest.Request.Messages)-1].Content
		}

		sessionSummary = &types.SessionSummary{
			SessionID:     i.currentRequest.SessionID,
			Name:          "",
			InteractionID: i.currentRequest.InteractionID,
			Mode:          types.SessionModeInference,
			Type:          types.SessionTypeText,
			ModelName:     i.modelName,
			Owner:         i.currentRequest.OwnerID,
			LoraDir:       "",
			Summary:       summary,
		}
	}

	stale := false
	if i.lastActivity.IsZero() {
		stale = false
	} else if time.Since(i.lastActivity) > i.runnerOptions.Config.Runtimes.Ollama.InstanceTTL {
		stale = true
	}

	return &types.ModelInstanceState{
		ID:               i.id,
		ModelName:        i.modelName,
		Mode:             types.SessionModeInference,
		InitialSessionID: i.initialRequest.SessionID,
		CurrentSession:   sessionSummary,
		JobHistory:       i.jobHistory,
		Timeout:          int(i.runnerOptions.Config.Runtimes.Ollama.InstanceTTL.Seconds()),
		LastActivity:     int(i.lastActivity.Unix()),
		Stale:            stale,
		MemoryUsage:      i.model.GetMemoryRequirements(types.SessionModeInference),
	}, nil
}

func (i *OllamaInferenceModelInstance) processInteraction(inferenceReq *types.RunnerLLMInferenceRequest) error {
	i.inUse.Store(true)
	defer i.inUse.Store(false)

	switch {
	case inferenceReq.Request.Stream:
		stream, err := i.client.CreateChatCompletionStream(context.Background(), *inferenceReq.Request)
		if err != nil {
			return fmt.Errorf("failed to get response from inference API: %w", err)
		}

		defer stream.Close()

		start := time.Now()

		for {
			response, err := stream.Recv()
			if errors.Is(err, io.EOF) {
				log.Info().
					Str("request_id", inferenceReq.RequestID).
					Str("session_id", inferenceReq.SessionID).
					Msg("stream finished")

				i.responseStreamProcessor(inferenceReq, nil, true, time.Since(start).Milliseconds())
				return nil
			}

			if err != nil {
				log.Error().Err(err).Msg("stream error")
				i.errorResponse(inferenceReq, err)
				return err
			}

			i.responseStreamProcessor(inferenceReq, &response, false, time.Since(start).Milliseconds())
		}
	default:
		start := time.Now()

		response, err := i.client.CreateChatCompletion(context.Background(), *inferenceReq.Request)
		if err != nil {
			return fmt.Errorf("failed to get response from inference API: %w", err)
		}

		log.Info().
			Str("session_id", inferenceReq.SessionID).
			Msg("response received")

		// Send the last message containing full output
		i.responseProcessor(inferenceReq, &response, time.Since(start).Milliseconds())
		return nil
	}
}

func (i *OllamaInferenceModelInstance) responseStreamProcessor(req *types.RunnerLLMInferenceRequest, resp *openai.ChatCompletionStreamResponse, done bool, durationMs int64) {
	if req == nil {
		log.Error().Msgf("no current request")
		return
	}

	if resp == nil {
		// Stub response for the last "done" entry
		resp = &openai.ChatCompletionStreamResponse{}
	}

	var err error

	inferenceResp := &types.RunnerLLMInferenceResponse{
		RequestID:      req.RequestID,
		OwnerID:        req.OwnerID,
		SessionID:      req.SessionID,
		InteractionID:  req.InteractionID,
		StreamResponse: resp,
		DurationMs:     durationMs,
		Done:           done,
	}

	err = i.responseHandler(inferenceResp)
	if err != nil {
		log.Error().Msgf("error writing event: %s", err.Error())
		return
	}
}

func (i *OllamaInferenceModelInstance) responseProcessor(req *types.RunnerLLMInferenceRequest, resp *openai.ChatCompletionResponse, durationMs int64) {
	if req == nil {
		log.Error().Msgf("no current request")
		return
	}

	var err error

	inferenceResp := &types.RunnerLLMInferenceResponse{
		RequestID:     req.RequestID,
		OwnerID:       req.OwnerID,
		SessionID:     req.SessionID,
		InteractionID: req.InteractionID,
		Response:      resp,
		DurationMs:    durationMs,
		Done:          true,
	}

	err = i.responseHandler(inferenceResp)
	if err != nil {
		log.Error().Msgf("error writing event: %s", err.Error())
		return
	}
}

func (i *OllamaInferenceModelInstance) emitStreamDone(req *types.RunnerLLMInferenceRequest) {
	err := i.responseHandler(&types.RunnerLLMInferenceResponse{
		RequestID:     req.RequestID,
		OwnerID:       req.OwnerID,
		SessionID:     req.SessionID,
		InteractionID: req.InteractionID,
		Done:          true,
	})
	if err != nil {
		log.Error().Msgf("error writing event: %s", err.Error())
		return
	}
}

func (i *OllamaInferenceModelInstance) Done() <-chan bool {
	return i.finishCh
}

func (i *OllamaInferenceModelInstance) addJobToHistory(session *types.Session) error {
	summary, err := data.GetSessionSummary(session)
	if err != nil {
		return err
	}

	// put the job at the start of the array
	i.jobHistory = append([]*types.SessionSummary{summary}, i.jobHistory...)
	if len(i.jobHistory) > i.runnerOptions.JobHistoryBufferSize {
		i.jobHistory = i.jobHistory[:len(i.jobHistory)-1]
	}

	return nil
}

func (i *OllamaInferenceModelInstance) errorResponse(req *types.RunnerLLMInferenceRequest, err error) {
	apiUpdateErr := i.responseHandler(&types.RunnerLLMInferenceResponse{
		RequestID:     req.RequestID,
		OwnerID:       req.OwnerID,
		SessionID:     req.SessionID,
		InteractionID: req.InteractionID,
		Error:         err.Error(),
	})

	if apiUpdateErr != nil {
		log.Error().Msgf("Error reporting error to api: %v\n", apiUpdateErr.Error())
	}
}

func (i *OllamaInferenceModelInstance) QueueSession(session *types.Session, isInitialSession bool) {}<|MERGE_RESOLUTION|>--- conflicted
+++ resolved
@@ -399,17 +399,6 @@
 }
 
 func (i *OllamaInferenceModelInstance) Stale() bool {
-<<<<<<< HEAD
-	i.lock.Lock()
-	defer i.lock.Unlock()
-
-	// Never stale if we are in flight
-	if i.inFlight {
-		return false
-	}
-
-	// Otherwise it's stale if we haven't seen any activity for a while
-=======
 	// If in use, we don't want to mark it as stale
 	if i.inUse.Load() {
 		return false
@@ -421,7 +410,6 @@
 		return false
 	}
 
->>>>>>> 7cae8d9e
 	return time.Since(i.lastActivity) > i.runnerOptions.Config.Runtimes.Ollama.InstanceTTL
 }
 
