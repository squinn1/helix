--- conflicted
+++ resolved
@@ -9,11 +9,8 @@
 	"net/http"
 	"net/url"
 	"runtime/debug"
-<<<<<<< HEAD
 	"sort"
-=======
 	"sync"
->>>>>>> c20a558f
 	"time"
 
 	"github.com/inhies/go-bytesize"
@@ -161,11 +158,7 @@
 		select {
 		case <-r.Ctx.Done():
 			return
-<<<<<<< HEAD
-		case <-time.After(100 * time.Millisecond):
-=======
 		case <-time.After(time.Millisecond * time.Duration(r.Options.ControlLoopDelayMilliseconds)):
->>>>>>> c20a558f
 			err := r.loop(r.Ctx)
 			if err != nil {
 				log.Error().Msgf("error in runner loop: %s", err.Error())
@@ -274,9 +267,8 @@
 		r.Ctx,
 		newSession,
 		r.Options.TaskURL,
-		r.Options.SessionURL,
-		r.Options.ResponseURL,
-		func(res *types.WorkerTaskResponse) error {
+		r.Options.InitialSessionURL,
+		func(res *types.RunnerTaskResponse) error {
 			return nil
 		},
 		r.Options,
@@ -358,7 +350,7 @@
 			"%s:%s:%s",
 			modelInstance.filter.ModelName,
 			modelInstance.filter.Mode,
-			modelInstance.filter.FinetuneFile,
+			modelInstance.filter.LoraDir,
 		))
 		return true
 	})
@@ -637,16 +629,10 @@
 	return r.Options.MemoryBytes - r.getUsedMemory()
 }
 
-<<<<<<< HEAD
 func (r *Runner) getHypotheticalFreeMemory() uint64 {
 	return r.Options.MemoryBytes - r.getUsedMemoryByNonStale()
 }
 
-func (r *Runner) uploadWorkerResponse(res *types.WorkerTaskResponse, session *types.Session) error {
-	if r.httpClientOptions.Host == "" {
-		// no upstream server configured, skip uploading
-		return nil
-=======
 func (r *Runner) handleWorkerResponse(res *types.RunnerTaskResponse) error {
 	if res.Type == types.WorkerTaskResponseTypeResult {
 		// if it's a full result then we just post it to the api
@@ -656,7 +642,6 @@
 		return r.sendWorkerResponseToWebsocket(res)
 	} else {
 		return fmt.Errorf("unknown response type: %s", res.Type)
->>>>>>> c20a558f
 	}
 }
 
