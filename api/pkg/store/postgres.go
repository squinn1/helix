package store

import (
	"context"
	"embed"
	"encoding/json"
	"errors"
	"fmt"
	reflect "reflect"
	"strings"
	"time"

	"database/sql"

	_ "github.com/lib/pq"
	"github.com/rs/zerolog/log"

	"gorm.io/driver/postgres"
	"gorm.io/gorm"

	"github.com/doug-martin/goqu/v9"
	_ "github.com/doug-martin/goqu/v9/dialect/postgres"
	"github.com/golang-migrate/migrate/v4"
	_ "github.com/golang-migrate/migrate/v4/database/postgres"
	"github.com/golang-migrate/migrate/v4/source/iofs"
	"github.com/helixml/helix/api/pkg/config"
	"github.com/helixml/helix/api/pkg/types"
)

type PostgresStore struct {
	cfg              config.Store
	connectionString string
	pgDb             *sql.DB
	db               *goqu.Database

	gdb *gorm.DB
}

func NewPostgresStore(
	cfg config.Store,
) (*PostgresStore, error) {

	// Waiting for connection
	gormDB, err := connect(context.Background(), cfg)
	if err != nil {
		return nil, err
	}

	connectionString := fmt.Sprintf(
		"postgres://%s:%s@%s:%d/%s?sslmode=disable",
		cfg.Username,
		cfg.Password,
		cfg.Host,
		cfg.Port,
		cfg.Database,
	)
	pgDb, err := sql.Open("postgres", connectionString)
	if err != nil {
		return nil, err
	}
	dialect := goqu.Dialect("postgres")
	db := dialect.DB(pgDb)

	store := &PostgresStore{
		connectionString: connectionString,
		cfg:              cfg,
		pgDb:             pgDb,
		db:               db,
		gdb:              gormDB,
	}

	if cfg.AutoMigrate {
		err = store.MigrateUp()
		if err != nil {
			return nil, fmt.Errorf("there was an error doing the migration: %s", err.Error())
		}

		err = store.autoMigrate()
		if err != nil {
			return nil, fmt.Errorf("there was an error doing the automigration: %s", err.Error())
		}
	}

	return store, nil
}

type MigrationScript struct {
	Name   string `gorm:"primaryKey"`
	HasRun bool
}

func (s *PostgresStore) autoMigrate() error {
	err := s.gdb.WithContext(context.Background()).AutoMigrate(
		&types.App{},
		&types.APIKey{},
		&types.Tool{},
		&types.SessionToolBinding{},
<<<<<<< HEAD
		&types.DataEntity{},
=======
		&types.ScriptRun{},
>>>>>>> 81d85546
		&MigrationScript{},
	)
	if err != nil {
		return err
	}

	if err := createFK(s.gdb, types.SessionToolBinding{}, types.Tool{}, "tool_id", "id", "CASCADE", "CASCADE"); err != nil {
		log.Err(err).Msg("failed to add DB FK")
	}

	if err := createFK(s.gdb, types.APIKey{}, types.App{}, "app_id", "id", "CASCADE", "CASCADE"); err != nil {
		log.Err(err).Msg("failed to add DB FK")
	}

	if err := createFK(s.gdb, types.ScriptRun{}, types.App{}, "app_id", "id", "CASCADE", "CASCADE"); err != nil {
		log.Err(err).Msg("failed to add DB FK")
	}

	return s.runMigrationScripts(MIGRATION_SCRIPTS)
}

// loop over each migration script and run it only if it's not already been run
func (s *PostgresStore) runMigrationScripts(migrationScripts map[string]func(*gorm.DB) error) error {
	for name, script := range migrationScripts {
		var ms MigrationScript
		result := s.gdb.First(&ms, "name = ?", name)
		if result.Error == gorm.ErrRecordNotFound {
			if err := script(s.gdb); err != nil {
				return err
			}
			ms.Name = name
			ms.HasRun = true
			if err := s.gdb.Create(&ms).Error; err != nil {
				return err
			}
			log.Printf("Migration script '%s' executed and logged.", name)
		} else if result.Error != nil {
			return result.Error
		} else {
			log.Printf("Migration script '%s' already executed.", name)
		}
	}
	return nil
}

type namedTable interface {
	TableName() string
}

// createFK creates a foreign key relationship between two tables.
//
// The argument `src` is the table with the field (`fk`) which refers to the field `pk` in the other (`dest`) table.
func createFK(db *gorm.DB, src, dst interface{}, fk, pk string, onDelete, onUpdate string) error {
	var (
		srcTableName string
		dstTableName string
	)

	sourceType := reflect.TypeOf(src)
	_, ok := sourceType.MethodByName("TableName")
	if ok {
		srcTableName = src.(namedTable).TableName()
	} else {
		srcTableName = db.NamingStrategy.TableName(sourceType.Name())
	}

	destinationType := reflect.TypeOf(dst)
	_, ok = destinationType.MethodByName("TableName")
	if ok {
		dstTableName = dst.(namedTable).TableName()
	} else {
		dstTableName = db.NamingStrategy.TableName(destinationType.Name())
	}

	// Dealing with custom table names that contain schema in them
	constraintName := "fk_" + strings.ReplaceAll(srcTableName, ".", "_") + "_" + strings.ReplaceAll(dstTableName, ".", "_")

	ctx, cancel := context.WithTimeout(context.Background(), time.Minute)
	defer cancel()

	if !db.Migrator().HasConstraint(src, constraintName) {
		err := db.WithContext(ctx).Exec(fmt.Sprintf("ALTER TABLE %s ADD CONSTRAINT %s FOREIGN KEY (%s) REFERENCES %s(%s) ON DELETE %s ON UPDATE %s",
			srcTableName,
			constraintName,
			fk,
			dstTableName,
			pk,
			onDelete,
			onUpdate)).Error
		if err != nil && !strings.Contains(err.Error(), "already exists") {
			return err
		}
	}
	return nil
}

type Scanner interface {
	Scan(dest ...interface{}) error
}

// given an array of field names - return the indexes as a string
// e.g. $1, $2, $3, $4
func getValueIndexes(fields []string) string {
	parts := []string{}
	for i := range fields {
		parts = append(parts, fmt.Sprintf("$%d", i+1))
	}
	return fmt.Sprintf("%s", strings.Join(parts, ", "))
}

// given an array of field names - return the indexes as an update
// start at the given offset
// e.g. id = $2, name = $3
func getKeyValueIndexes(fields []string, offset int) string {
	parts := []string{}
	for i, field := range fields {
		parts = append(parts, fmt.Sprintf("%s = $%d", field, i+offset+1))
	}
	return fmt.Sprintf("%s", strings.Join(parts, ", "))
}

var USERMETA_FIELDS = []string{
	"id",
	"config",
}

var USERMETA_FIELDS_STRING = strings.Join(USERMETA_FIELDS, ", ")

func scanUserMetaRow(row Scanner) (*types.UserMeta, error) {
	user := &types.UserMeta{}
	var config []byte
	err := row.Scan(
		&user.ID,
		&config,
	)
	if err != nil {
		if errors.Is(err, sql.ErrNoRows) {
			return nil, ErrNotFound
		}

		return nil, err
	}
	err = json.Unmarshal(config, &user.Config)
	if err != nil {
		return nil, err
	}
	return user, nil
}

func getUserMetaValues(user *types.UserMeta) ([]interface{}, error) {
	config, err := json.Marshal(user.Config)
	if err != nil {
		return nil, err
	}
	return []interface{}{
		user.ID,
		config,
	}, nil
}

func (d *PostgresStore) GetUserMeta(
	ctx context.Context,
	userID string,
) (*types.UserMeta, error) {
	if userID == "" {
		return nil, fmt.Errorf("userID cannot be empty")
	}
	row := d.pgDb.QueryRow(fmt.Sprintf(`
		SELECT %s
		FROM usermeta WHERE id = $1
	`, USERMETA_FIELDS_STRING), userID)

	return scanUserMetaRow(row)
}

func (d *PostgresStore) getSessionsWhere(query GetSessionsQuery) goqu.Ex {
	where := goqu.Ex{}
	if query.Owner != "" {
		where["owner"] = query.Owner
	}
	if query.OwnerType != "" {
		where["owner_type"] = query.OwnerType
	}
	return where
}

func (d *PostgresStore) CreateUserMeta(
	ctx context.Context,
	user types.UserMeta,
) (*types.UserMeta, error) {
	values, err := getUserMetaValues(&user)
	if err != nil {
		return nil, err
	}
	_, err = d.pgDb.Exec(fmt.Sprintf(`
		INSERT INTO usermeta (
			%s
		) VALUES (
			%s
		)
	`, USERMETA_FIELDS_STRING, getValueIndexes(USERMETA_FIELDS)), values...)

	if err != nil {
		return nil, err
	}
	return &user, nil
}

func (d *PostgresStore) UpdateUserMeta(
	ctx context.Context,
	user types.UserMeta,
) (*types.UserMeta, error) {
	values, err := getUserMetaValues(&user)
	if err != nil {
		return nil, err
	}
	// prepend the ID to the values
	values = append([]interface{}{user.ID}, values...)

	_, err = d.pgDb.Exec(fmt.Sprintf(`
		UPDATE usermeta SET
			%s
		WHERE id = $1
	`, getKeyValueIndexes(USERMETA_FIELDS, 1)), values...)

	if err != nil {
		return nil, err
	}

	return &user, nil
}

func (d *PostgresStore) EnsureUserMeta(
	ctx context.Context,
	user types.UserMeta,
) (*types.UserMeta, error) {
	existing, err := d.GetUserMeta(ctx, user.ID)
	if err != nil || existing == nil {
		return d.CreateUserMeta(ctx, user)
	} else {
		return d.UpdateUserMeta(ctx, user)
	}
}

func (d *PostgresStore) UpdateSessionMeta(
	ctx context.Context,
	data types.SessionMetaUpdate,
) (*types.Session, error) {
	if data.Owner != "" {
		_, err := d.pgDb.Exec(`
		UPDATE session SET
			name = $2,
			owner = $3,
			owner_type = $4
		WHERE id = $1
	`, data.ID, data.Name, data.Owner, data.OwnerType)
		if err != nil {
			return nil, err
		}
	} else {
		_, err := d.pgDb.Exec(`
		UPDATE session SET
			name = $2
		WHERE id = $1
	`, data.ID, data.Name)
		if err != nil {
			return nil, err
		}
	}

	return d.GetSession(ctx, data.ID)
}

// Compile-time interface check:
var _ Store = (*PostgresStore)(nil)

func (d *PostgresStore) MigrateUp() error {
	migrations, err := d.GetMigrations()
	if err != nil {
		return err
	}
	err = migrations.Up()
	if err != migrate.ErrNoChange {
		return err
	}
	return nil
}

func (d *PostgresStore) MigrateDown() error {
	migrations, err := d.GetMigrations()
	if err != nil {
		return err
	}
	err = migrations.Down()
	if err != migrate.ErrNoChange {
		return err
	}
	return nil
}

//go:embed migrations/*.sql
var fs embed.FS

func (d *PostgresStore) GetMigrations() (*migrate.Migrate, error) {
	files, err := iofs.New(fs, "migrations")
	if err != nil {
		return nil, err
	}
	migrations, err := migrate.NewWithSourceInstance(
		"iofs",
		files,
		fmt.Sprintf("%s&&x-migrations-table=helix_schema_migrations", d.connectionString),
	)
	if err != nil {
		return nil, err
	}
	return migrations, nil
}

// Available DB types
const (
	DatabaseTypePostgres = "postgres"
)

func connect(ctx context.Context, cfg config.Store) (*gorm.DB, error) {
	for {
		select {
		case <-ctx.Done():
			return nil, fmt.Errorf("sql store startup deadline exceeded")
		default:

			var (
				err       error
				dialector gorm.Dialector
			)

			sslSettings := "sslmode=disable"
			// crtPath := "/tmp/ca.crt"

			// TODO: enable
			// if c.Database.CaCrt != "" {
			// 	_, err = os.Stat(c.Database.CaCrt)
			// 	if err != nil {
			// 		err = os.WriteFile(crtPath, []byte(c.Database.CaCrt), 0644)
			// 		if err != nil {
			// 			return nil, fmt.Errorf("failed to write ca.crt: %w", err)
			// 		}
			// 	} else {
			// 		// File exists, so that's our path
			// 		crtPath = c.Database.CaCrt
			// 	}

			// 	sslSettings = fmt.Sprintf("sslmode=verify-full sslrootcert=%s", crtPath)
			// }

			dsn := fmt.Sprintf("user=%s password=%s host=%s port=%d dbname=%s %s",
				cfg.Username, cfg.Password, cfg.Host, cfg.Port, cfg.Database, sslSettings)
			dialector = postgres.Open(dsn)

			log.Info().Str("dsn", dsn).Msg("sql store connecting to DB")

			db, err := gorm.Open(dialector, &gorm.Config{})
			if err != nil {
				time.Sleep(1 * time.Second)

				log.Err(err).Msg("sql store connector can't reach DB, waiting")

				continue
			}

			sqlDB, err := db.DB()
			if err != nil {
				return nil, err
			}
			sqlDB.SetMaxIdleConns(50)
			sqlDB.SetMaxOpenConns(25) // TODO: maybe subtract what pool uses
			sqlDB.SetConnMaxIdleTime(time.Hour)
			sqlDB.SetConnMaxLifetime(time.Minute)

			log.Info().Str("dsn", dsn).Msg("sql store connected")

			// success
			return db, nil
		}
	}
}<|MERGE_RESOLUTION|>--- conflicted
+++ resolved
@@ -95,11 +95,8 @@
 		&types.APIKey{},
 		&types.Tool{},
 		&types.SessionToolBinding{},
-<<<<<<< HEAD
 		&types.DataEntity{},
-=======
 		&types.ScriptRun{},
->>>>>>> 81d85546
 		&MigrationScript{},
 	)
 	if err != nil {
