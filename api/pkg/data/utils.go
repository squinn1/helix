--- conflicted
+++ resolved
@@ -243,16 +243,8 @@
 		OwnerType:     req.OwnerType,
 		Created:       time.Now(),
 		Updated:       time.Now(),
-<<<<<<< HEAD
 		Interactions:  append(req.UserInteractions, systemInteraction),
-		Config: types.SessionConfig{
-=======
-		Interactions: []types.Interaction{
-			req.UserInteraction,
-			systemInteraction,
-		},
 		Metadata: types.SessionMetadata{
->>>>>>> 4d465372
 			OriginalMode: req.SessionMode,
 			Origin: types.SessionOrigin{
 				Type: types.SessionOriginTypeUserCreated,
