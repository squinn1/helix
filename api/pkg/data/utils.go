package data

import (
	"fmt"
	"path"
	"time"

	"github.com/helixml/helix/api/pkg/system"
	"github.com/helixml/helix/api/pkg/types"
)

func GetInteractionFinetuneFile(session *types.Session, interactionID string) (string, error) {
	interaction, err := GetInteraction(session, interactionID)
	if err != nil {
		return "", err
	}
	if len(interaction.Files) == 0 {
		return "", fmt.Errorf("no files found")
	}
	foundFile := ""
	for _, filepath := range interaction.Files {
		if path.Base(filepath) == types.TEXT_DATA_PREP_QUESTIONS_FILE {
			foundFile = filepath
			break
		}
	}

	if foundFile == "" {
		return "", fmt.Errorf("file is not a jsonl file")
	}

	return foundFile, nil
}

func GetInteraction(session *types.Session, id string) (*types.Interaction, error) {
	if id == "" {
		return nil, fmt.Errorf("interaction id is required")
	}
	for _, interaction := range session.Interactions {
		if interaction.ID == id {
			return interaction, nil
		}
	}
	return nil, fmt.Errorf("interaction not found: %s", id)
}

func GetLastUserInteraction(interactions []*types.Interaction) (*types.Interaction, error) {
	for i := len(interactions) - 1; i >= 0; i-- {
		interaction := interactions[i]
		if interaction.Creator == types.CreatorTypeUser {
			return interaction, nil
		}
	}
	return nil, fmt.Errorf("no user interaction found")
}

// get the most recent user interaction
func GetUserInteraction(session *types.Session) (*types.Interaction, error) {
	return GetLastUserInteraction(session.Interactions)
}

func GetLastSystemInteraction(interactions []*types.Interaction) (*types.Interaction, error) {
	for i := len(interactions) - 1; i >= 0; i-- {
		interaction := interactions[i]
		if interaction.Creator == types.CreatorTypeSystem {
			return interaction, nil
		}
	}
	return nil, fmt.Errorf("no system interaction found")
}

func GetSystemInteraction(session *types.Session) (*types.Interaction, error) {
	return GetLastSystemInteraction(session.Interactions)
}

func FilterUserInteractions(interactions []*types.Interaction) []*types.Interaction {
	filtered := []*types.Interaction{}
	for _, interaction := range interactions {
		if interaction.Creator == types.CreatorTypeUser {
			filtered = append(filtered, interaction)
		}
	}
	return filtered
}

func FilterSystemInteractions(interactions []types.Interaction) []types.Interaction {
	filtered := []types.Interaction{}
	for _, interaction := range interactions {
		if interaction.Creator == types.CreatorTypeSystem {
			filtered = append(filtered, interaction)
		}
	}
	return filtered
}

func FilterFinetuneInteractions(interactions []*types.Interaction) []*types.Interaction {
	filtered := []*types.Interaction{}
	for _, interaction := range interactions {
		if interaction.Mode == types.SessionModeFinetune {
			filtered = append(filtered, interaction)
		}
	}
	return filtered
}

func FilterInferenceInteractions(interactions []types.Interaction) []types.Interaction {
	filtered := []types.Interaction{}
	for _, interaction := range interactions {
		if interaction.Mode == types.SessionModeInference {
			filtered = append(filtered, interaction)
		}
	}
	return filtered
}

func CopyInteractionsUntil(interactions []*types.Interaction, id string) []*types.Interaction {
	copied := []*types.Interaction{}
	for _, interaction := range interactions {
		copied = append(copied, interaction)
		if interaction.ID == id {
			break
		}
	}
	return copied
}

// update the most recent system interaction

type InteractionUpdater func(*types.Interaction) (*types.Interaction, error)

func UpdateInteraction(session *types.Session, id string, updater InteractionUpdater) (*types.Session, error) {
	targetInteraction, err := GetInteraction(session, id)
	if err != nil {
		return nil, err
	}
	if targetInteraction == nil {
		return nil, fmt.Errorf("interaction not found: %s", session.ID)
	}

	targetInteraction.Updated = time.Now()
	updatedInteraction, err := updater(targetInteraction)
	if err != nil {
		return nil, err
	}

	newInteractions := []*types.Interaction{}
	for _, interaction := range session.Interactions {
		if interaction.ID == targetInteraction.ID {
			newInteractions = append(newInteractions, updatedInteraction)
		} else {
			newInteractions = append(newInteractions, interaction)
		}
	}

	session.Interactions = newInteractions
	session.Updated = time.Now()

	return session, nil
}

func UpdateUserInteraction(session *types.Session, updater InteractionUpdater) (*types.Session, error) {
	targetInteraction, err := GetUserInteraction(session)
	if err != nil {
		return nil, err
	}
	if targetInteraction == nil {
		return nil, fmt.Errorf("interaction not found: %s", session.ID)
	}

	return UpdateInteraction(session, targetInteraction.ID, updater)
}

func UpdateSystemInteraction(session *types.Session, updater InteractionUpdater) (*types.Session, error) {
	targetInteraction, err := GetSystemInteraction(session)
	if err != nil {
		return nil, err
	}
	if targetInteraction == nil {
		return nil, fmt.Errorf("interaction not found: %s", session.ID)
	}

	return UpdateInteraction(session, targetInteraction.ID, updater)
}

func GetSessionSummary(session *types.Session) (*types.SessionSummary, error) {
	systemInteraction, err := GetSystemInteraction(session)
	if err != nil {
		return nil, err
	}
	userInteraction, err := GetUserInteraction(session)
	if err != nil {
		return nil, err
	}
	summary := ""
	if session.Mode == types.SessionModeInference {
		summary = userInteraction.Message
	} else if session.Mode == types.SessionModeFinetune {
		summary = fmt.Sprintf("fine tuning on %d files", len(userInteraction.Files))
	} else {
		return nil, fmt.Errorf("invalid session mode")
	}
	return &types.SessionSummary{
		SessionID:     session.ID,
		Name:          session.Name,
		InteractionID: systemInteraction.ID,
		Mode:          session.Mode,
		Type:          session.Type,
		ModelName:     session.ModelName,
		Owner:         session.Owner,
		LoraDir:       session.LoraDir,
		Created:       systemInteraction.Created,
		Updated:       systemInteraction.Updated,
		Scheduled:     systemInteraction.Scheduled,
		Completed:     systemInteraction.Completed,
		Summary:       summary,
		Priority:      session.Metadata.Priority,
	}, nil
}

func CreateSession(req types.CreateSessionRequest) (types.Session, error) {
	systemInteraction := &types.Interaction{
		ID:             system.GenerateUUID(),
		Created:        time.Now(),
		Updated:        time.Now(),
		Creator:        types.CreatorTypeSystem,
		Mode:           req.SessionMode,
		Message:        "",
		Files:          []string{},
		State:          types.InteractionStateWaiting,
		Finished:       false,
		Metadata:       map[string]string{},
		DataPrepChunks: map[string][]types.DataPrepChunk{},
	}

	session := types.Session{
		ID:            req.SessionID,
		Name:          system.GenerateAmusingName(),
		ModelName:     req.ModelName,
		Type:          req.SessionType,
		Mode:          req.SessionMode,
		ParentSession: req.ParentSession,
		Owner:         req.Owner,
		OwnerType:     req.OwnerType,
		Created:       time.Now(),
		Updated:       time.Now(),
<<<<<<< HEAD
		Interactions: []types.Interaction{
			req.UserInteraction,
			systemInteraction,
		},
		Metadata: types.SessionMetadata{
=======
		Interactions:  append(req.UserInteractions, systemInteraction),
		Config: types.SessionConfig{
>>>>>>> 447959ec
			OriginalMode: req.SessionMode,
			Origin: types.SessionOrigin{
				Type: types.SessionOriginTypeUserCreated,
			},
			Priority: req.Priority,
		},
	}

	return session, nil
}

func CloneSession(
	oldSession types.Session,
	interactionID string,
	ctx types.OwnerContext,
) (*types.Session, error) {
	session := types.Session{
		ID:            system.GenerateUUID(),
		Name:          system.GenerateAmusingName(),
		ModelName:     oldSession.ModelName,
		Type:          oldSession.Type,
		Mode:          oldSession.Mode,
		ParentSession: oldSession.ParentSession,
		Owner:         ctx.Owner,
		OwnerType:     ctx.OwnerType,
		Created:       time.Now(),
		Updated:       time.Now(),
		Metadata:      oldSession.Metadata,
	}

	session.Interactions = CopyInteractionsUntil(oldSession.Interactions, interactionID)
	session.Metadata.Origin.Type = types.SessionOriginTypeCloned
	session.Metadata.Origin.ClonedSessionID = oldSession.ID
	session.Metadata.Origin.ClonedInteractionID = interactionID

	return &session, nil
}

func OwnerContextFromRequestContext(ctx types.RequestContext) types.OwnerContext {
	return types.OwnerContext{
		Owner:     ctx.Owner,
		OwnerType: ctx.OwnerType,
	}
}

func OwnerContext(user string) types.OwnerContext {
	return types.OwnerContext{
		Owner:     user,
		OwnerType: types.OwnerTypeUser,
	}
}<|MERGE_RESOLUTION|>--- conflicted
+++ resolved
@@ -243,16 +243,8 @@
 		OwnerType:     req.OwnerType,
 		Created:       time.Now(),
 		Updated:       time.Now(),
-<<<<<<< HEAD
-		Interactions: []types.Interaction{
-			req.UserInteraction,
-			systemInteraction,
-		},
+		Interactions:  append(req.UserInteractions, systemInteraction),
 		Metadata: types.SessionMetadata{
-=======
-		Interactions:  append(req.UserInteractions, systemInteraction),
-		Config: types.SessionConfig{
->>>>>>> 447959ec
 			OriginalMode: req.SessionMode,
 			Origin: types.SessionOrigin{
 				Type: types.SessionOriginTypeUserCreated,
