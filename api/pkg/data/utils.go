--- conflicted
+++ resolved
@@ -246,53 +246,6 @@
 	return helixVersion
 }
 
-<<<<<<< HEAD
-func CreateSession(req types.CreateSessionRequest) (types.Session, error) {
-	systemInteraction := &types.Interaction{
-		ID:             system.GenerateUUID(),
-		Created:        time.Now(),
-		Updated:        time.Now(),
-		Creator:        types.CreatorTypeSystem,
-		Mode:           req.SessionMode,
-		Message:        "",
-		Files:          []string{},
-		State:          types.InteractionStateWaiting,
-		Finished:       false,
-		Metadata:       map[string]string{},
-		DataPrepChunks: map[string][]types.DataPrepChunk{},
-	}
-
-	session := types.Session{
-		ID:            req.SessionID,
-		Name:          system.GenerateAmusingName(),
-		ModelName:     req.ModelName,
-		Type:          req.SessionType,
-		Mode:          req.SessionMode,
-		ParentSession: req.ParentSession,
-		Owner:         req.Owner,
-		OwnerType:     req.OwnerType,
-		Created:       time.Now(),
-		Updated:       time.Now(),
-		Interactions:  append(req.UserInteractions, systemInteraction),
-		Metadata: types.SessionMetadata{
-			OriginalMode: req.SessionMode,
-			Origin: types.SessionOrigin{
-				Type: types.SessionOriginTypeUserCreated,
-			},
-			Priority:                req.Priority,
-			ManuallyReviewQuestions: req.ManuallyReviewQuestions,
-			HelixVersion:            GetHelixVersion(),
-			RagEnabled:              req.RagEnabled,
-			TextFinetuneEnabled:     req.TextFinetuneEnabled,
-			RagSettings:             req.RagSettings,
-		},
-	}
-
-	return session, nil
-}
-
-=======
->>>>>>> 72eadb84
 func CloneSession(
 	oldSession types.Session,
 	interactionID string,
