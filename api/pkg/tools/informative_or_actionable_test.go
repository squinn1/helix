package tools

import (
	"context"
	"testing"

	"github.com/helixml/helix/api/pkg/config"
	"github.com/helixml/helix/api/pkg/openai"
	"github.com/helixml/helix/api/pkg/types"

	"github.com/golang/mock/gomock"
	"github.com/kelseyhightower/envconfig"
	openai_ext "github.com/lukemarsden/go-openai2"
	"github.com/stretchr/testify/suite"
)

func TestActionTestSuite(t *testing.T) {
	suite.Run(t, new(ActionTestSuite))
}

type ActionTestSuite struct {
	suite.Suite
	ctrl     *gomock.Controller
	ctx      context.Context
	strategy *ChainStrategy
}

func (suite *ActionTestSuite) SetupTest() {
	suite.ctx = context.Background()

	suite.ctrl = gomock.NewController(suite.T())

	var cfg config.ServerConfig
	err := envconfig.Process("", &cfg)
	suite.NoError(err)

<<<<<<< HEAD
	strategy, err := NewChainStrategy(&cfg)
	// strategy.Local = true
=======
	strategy, err := NewChainStrategy(&cfg, nil, nil)
	strategy.Local = true
>>>>>>> 434bcea1
	suite.NoError(err)

	suite.strategy = strategy
}

func (suite *ActionTestSuite) TestIsActionable_Yes() {
	tools := []*types.Tool{
		{
			Name:     "weatherAPI",
			ToolType: types.ToolTypeAPI,
			Config: types.ToolConfig{
				API: &types.ToolApiConfig{
					Actions: []*types.ToolApiAction{
						{
							Name:        "getWeather",
							Description: "Weather API that can return the current weather for a given location",
						},
					},
				},
			},
		},
		{
			Name:     "productsAPI",
			ToolType: types.ToolTypeAPI,
			Config: types.ToolConfig{
				API: &types.ToolApiConfig{
					Actions: []*types.ToolApiAction{
						{
							Name:        "getProductDetails",
							Description: "database API that can be used to query product information in the database",
						},
					},
				},
			},
		},
	}

	history := []*types.Interaction{}

	currentMessage := "What is the weather like in San Francisco?"

	resp, err := suite.strategy.IsActionable(suite.ctx, tools, history, currentMessage)
	suite.Require().NoError(err)

	suite.Equal("yes", resp.NeedsTool)
	suite.Equal("getWeather", resp.Api)
}

func (suite *ActionTestSuite) TestIsActionable_Retryable() {
	defer suite.ctrl.Finish()

	apiClient := openai.NewMockClient(suite.ctrl)
	suite.strategy.apiClient = apiClient

	apiClient.EXPECT().CreateChatCompletion(gomock.Any(), gomock.Any()).Return(openai_ext.ChatCompletionResponse{
		Choices: []openai_ext.ChatCompletionChoice{
			{
				Message: openai_ext.ChatCompletionMessage{
					Content: `incorrect json maybe? {"justification": "yes", "needs_tool": "yes", "api": "getWeather"}`,
				},
			},
		},
	}, nil)

	apiClient.EXPECT().CreateChatCompletion(gomock.Any(), gomock.Any()).Return(openai_ext.ChatCompletionResponse{
		Choices: []openai_ext.ChatCompletionChoice{
			{
				Message: openai_ext.ChatCompletionMessage{
					Content: `{"justification": "yes", "needs_tool": "yes", "api": "getWeather"}`,
				},
			},
		},
	}, nil)

	tools := []*types.Tool{
		{
			Name:     "weatherAPI",
			ToolType: types.ToolTypeAPI,
			Config: types.ToolConfig{
				API: &types.ToolApiConfig{
					Actions: []*types.ToolApiAction{
						{
							Name:        "getWeather",
							Description: "Weather API that can return the current weather for a given location",
						},
					},
				},
			},
		},
		{
			Name:     "productsAPI",
			ToolType: types.ToolTypeAPI,
			Config: types.ToolConfig{
				API: &types.ToolApiConfig{
					Actions: []*types.ToolApiAction{
						{
							Name:        "getProductDetails",
							Description: "database API that can be used to query product information in the database",
						},
					},
				},
			},
		},
	}

	history := []*types.Interaction{}

	currentMessage := "What is the weather like in San Francisco?"

	resp, err := suite.strategy.IsActionable(suite.ctx, tools, history, currentMessage)
	suite.Require().NoError(err)

	suite.Equal("yes", resp.NeedsTool)
	suite.Equal("getWeather", resp.Api)
}

func (suite *ActionTestSuite) TestIsActionable_NotActionable() {
	tools := []*types.Tool{
		{
			Name:     "weatherAPI",
			ToolType: types.ToolTypeAPI,
			Config: types.ToolConfig{
				API: &types.ToolApiConfig{
					Actions: []*types.ToolApiAction{
						{
							Name:        "getWeather",
							Description: "Weather API that can return the current weather for a given location",
						},
					},
				},
			},
		},
		{
			Name:     "productsAPI",
			ToolType: types.ToolTypeAPI,
			Config: types.ToolConfig{
				API: &types.ToolApiConfig{
					Actions: []*types.ToolApiAction{
						{
							Name:        "getProductDetails",
							Description: "database API that can be used to query product information in the database",
						},
					},
				},
			},
		},
	}

	history := []*types.Interaction{}

	currentMessage := "What's the reason why oceans have less fish??"

	resp, err := suite.strategy.IsActionable(suite.ctx, tools, history, currentMessage)
	suite.NoError(err)

	suite.Equal("no", resp.NeedsTool)
	suite.Equal("", resp.Api)
}<|MERGE_RESOLUTION|>--- conflicted
+++ resolved
@@ -34,13 +34,8 @@
 	err := envconfig.Process("", &cfg)
 	suite.NoError(err)
 
-<<<<<<< HEAD
-	strategy, err := NewChainStrategy(&cfg)
-	// strategy.Local = true
-=======
 	strategy, err := NewChainStrategy(&cfg, nil, nil)
 	strategy.Local = true
->>>>>>> 434bcea1
 	suite.NoError(err)
 
 	suite.strategy = strategy
