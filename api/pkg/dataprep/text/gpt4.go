--- conflicted
+++ resolved
@@ -61,23 +61,14 @@
 
 %s`, options.QuestionsPerChunk, options.QuestionsPerChunk, chunk)
 	}
-<<<<<<< HEAD
 
 	parseResponseFn := func(answer string, options DataPrepTextOptions) ([]types.DataPrepTextQuestion, error) {
-=======
-	parseResponseFn := func(answer string, options DataPrepTextOptions) ([]DataPrepTextConversation, error) {
->>>>>>> cfa98a89
 		answer = strings.TrimPrefix(answer, "```json")
 		// sometimes GPT4 in it's wisdom puts a message after the enclosing ```json``` block
 		parts := strings.Split(answer, "```")
 		answer = parts[0]
-<<<<<<< HEAD
 		var resRaw []types.DataPrepTextQuestionRaw
 		err := json.Unmarshal([]byte(answer), &resRaw)
-=======
-		var res []DataPrepTextConversation
-		err := json.Unmarshal([]byte(answer), &res)
->>>>>>> cfa98a89
 		if err != nil {
 			return nil, fmt.Errorf("error parsing JSON:\n\n%s", answer)
 		}
