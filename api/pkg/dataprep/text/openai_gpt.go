--- conflicted
+++ resolved
@@ -60,11 +60,7 @@
 	return gpt.chunkSize
 }
 
-<<<<<<< HEAD
-func (gpt *DataOpenAIGPT) ConvertChunk(chunk string, index int, documentID, documentGroupID string) ([]types.DataPrepTextQuestion, error) {
-=======
 func (gpt *DataOpenAIGPT) ConvertChunk(chunk string, index int, documentID, documentGroupID, promptName string) ([]types.DataPrepTextQuestion, error) {
->>>>>>> 0cdad031
 	// use the data prep module to convert raw text into QA pairs
 
 	// a rough rate limiter
