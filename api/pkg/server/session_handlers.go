package server

import (
	"context"
	"encoding/json"
	"errors"
	"fmt"
	"io"
	"net/http"
	"time"

	"github.com/gorilla/mux"
	"github.com/helixml/helix/api/pkg/controller"
	"github.com/helixml/helix/api/pkg/data"
	oai "github.com/helixml/helix/api/pkg/openai"
	"github.com/helixml/helix/api/pkg/pubsub"
	"github.com/helixml/helix/api/pkg/system"
	"github.com/helixml/helix/api/pkg/types"
	openai "github.com/lukemarsden/go-openai2"
	"gorm.io/datatypes"

	"github.com/rs/zerolog/log"
)

// startSessionHandler godoc
// @Summary Start new text completion session
// @Description Start new text completion session. Can be used to start or continue a session with the Helix API.
// @Tags    chat

// @Success 200 {object} types.OpenAIResponse
// @Param request    body types.SessionChatRequest true "Request body with the message and model to start chat completion.")
// @Router /api/v1/sessions/chat [post]
// @Security BearerAuth
func (s *HelixAPIServer) startChatSessionHandler(rw http.ResponseWriter, req *http.Request) {

	var startReq types.SessionChatRequest
	err := json.NewDecoder(io.LimitReader(req.Body, 10*MEGABYTE)).Decode(&startReq)
	if err != nil {
		http.Error(rw, "invalid request body: "+err.Error(), http.StatusBadRequest)
		return
	}

	// Allow overriding from URL queries
	if appID := req.URL.Query().Get("app_id"); appID != "" {
		startReq.AppID = appID
	}

	if ragSourceID := req.URL.Query().Get("rag_source_id"); ragSourceID != "" {
		startReq.RAGSourceID = ragSourceID
	}

	if assistantID := req.URL.Query().Get("assistant_id"); assistantID != "" {
		startReq.AssistantID = assistantID
	}

	if len(startReq.Messages) == 0 {
		http.Error(rw, "messages must not be empty", http.StatusBadRequest)
		return
	}

	// If more than 1, also not allowed just yet for simplification
	if len(startReq.Messages) > 1 {
		http.Error(rw, "only 1 message is allowed for now", http.StatusBadRequest)
		return
	}

	ctx := req.Context()
	user := getRequestUser(req)

	// For finetunes, legacy route
	if startReq.LoraDir != "" || startReq.Type == types.SessionTypeImage {
		s.startChatSessionLegacyHandler(req.Context(), user, &startReq, req, rw)
		return
	}

	modelName, err := types.ProcessModelName(string(s.Cfg.Inference.Provider), startReq.Model, types.SessionModeInference, types.SessionTypeText, false, false)
	if err != nil {
		http.Error(rw, "invalid model name: "+err.Error(), http.StatusBadRequest)
		return
	}

	// Default to text
	if startReq.Type == "" {
		startReq.Type = types.SessionTypeText
	}

	if startReq.SystemPrompt == "" {
		startReq.SystemPrompt = "You are a helpful assistant."
	}

	message, ok := startReq.Message()
	if !ok {
		http.Error(rw, "invalid message", http.StatusBadRequest)
		return
	}

	var (
		session *types.Session
	)

	if startReq.SessionID != "" {
		session, err = s.Store.GetSession(ctx, startReq.SessionID)
		if err != nil {
			http.Error(rw, fmt.Sprintf("failed to get session %s, error: %s", startReq.SessionID, err), http.StatusInternalServerError)
			return
		}

		if session.Owner != user.ID {
			http.Error(rw, http.StatusText(http.StatusUnauthorized), http.StatusUnauthorized)
			return
		}
		// If the session has an AppID, use it as the next interaction
		if session.ParentApp != "" {
			startReq.AppID = session.ParentApp
		}
	} else {
		// Create session
		session = &types.Session{
			ID:        system.GenerateSessionID(),
			Name:      system.GenerateAmusingName(),
			Created:   time.Now(),
			Updated:   time.Now(),
			Mode:      types.SessionModeInference,
			Type:      types.SessionTypeText,
			ModelName: types.ModelName(startReq.Model),
			ParentApp: startReq.AppID,
			Owner:     user.ID,
			OwnerType: user.Type,
			Metadata: types.SessionMetadata{
				Stream:       startReq.Stream,
				SystemPrompt: startReq.SystemPrompt,
				RAGSourceID:  startReq.RAGSourceID,
				AssistantID:  startReq.AssistantID,
				Origin: types.SessionOrigin{
					Type: types.SessionOriginTypeUserCreated,
				},
				HelixVersion: data.GetHelixVersion(),
			},
		}

		if startReq.RAGSourceID != "" {
			session.Metadata.RagEnabled = true
		}
	}

	session.Interactions = append(session.Interactions,
		&types.Interaction{
			ID:        system.GenerateUUID(),
			Created:   time.Now(),
			Updated:   time.Now(),
			Scheduled: time.Now(),
			Completed: time.Now(),
			Mode:      types.SessionModeInference,
			Creator:   types.CreatorTypeUser,
			State:     types.InteractionStateComplete,
			Finished:  true,
			Message:   message,
		},
		&types.Interaction{
			ID:       system.GenerateUUID(),
			Created:  time.Now(),
			Updated:  time.Now(),
			Creator:  types.CreatorTypeSystem,
			Mode:     types.SessionModeInference,
			Message:  "",
			State:    types.InteractionStateWaiting,
			Finished: false,
			Metadata: map[string]string{},
		},
	)

	// Write the initial session that has the user prompt and also the placeholder interaction
	// for the system response which will be updated later once the response is received
	err = s.Controller.WriteSession(session)
	if err != nil {
		http.Error(rw, "failed to write session: "+err.Error(), http.StatusInternalServerError)
		return
	}

	ctx = oai.SetContextValues(context.Background(), user.ID, session.ID, session.Interactions[0].ID)

	var (
		chatCompletionRequest = openai.ChatCompletionRequest{
			Model: modelName.String(),
			Messages: []openai.ChatCompletionMessage{
				{
					Role:    openai.ChatMessageRoleSystem,
					Content: startReq.SystemPrompt,
				},
			},
		}

		options = &controller.ChatCompletionOptions{
			AppID:       startReq.AppID,
			AssistantID: startReq.AssistantID,
			RAGSourceID: startReq.RAGSourceID,
		}
	)

	// Convert interactions (except the last one) to messages
	for _, interaction := range session.Interactions[:len(session.Interactions)-1] {
		chatCompletionRequest.Messages = append(chatCompletionRequest.Messages, openai.ChatCompletionMessage{
			Role:    string(interaction.Creator),
			Content: interaction.Message,
		})
	}

	// TODO: remove once frontend is removed
	if startReq.Legacy {
<<<<<<< HEAD
		stream, err := s.Controller.ChatCompletionStream(ctx, user, chatCompletionRequest, options)
		if err != nil {
			http.Error(rw, err.Error(), http.StatusInternalServerError)
			return
		}

		go func() {
			s.legacyStreamUpdates(user, session, stream, chatCompletionRequest)
		}()

		sessionDataJSON, err := json.Marshal(session)
		if err != nil {
			http.Error(rw, "failed to marshal session data: "+err.Error(), http.StatusInternalServerError)
			return
		}
		rw.Header().Set("Content-Type", "application/json")
		rw.WriteHeader(http.StatusOK)
		rw.Write(sessionDataJSON)
=======
		s.legacyChatCompletionStream(ctx, user, session, chatCompletionRequest, options, rw)
>>>>>>> cc8df6d7
		return
	}
	// End of TODO

	if !startReq.Stream {
		err := s.handleBlockingSession(ctx, user, session, chatCompletionRequest, options, rw)
		if err != nil {
			log.Err(err).Msg("error handling blocking session")
		}
		return
	}

	err = s.handleStreamingSession(ctx, user, session, chatCompletionRequest, options, rw)
	if err != nil {
		log.Err(err).Msg("error handling blocking session")
	}
	return
}

func (s *HelixAPIServer) restartChatSessionHandler(rw http.ResponseWriter, req *http.Request) {
	ctx := req.Context()
	user := getRequestUser(req)
	session_id := mux.Vars(req)["id"]
	session, err := s.Store.GetSession(ctx, session_id)
	if err != nil {
		http.Error(rw, fmt.Sprintf("failed to get session %s, error: %s", session_id, err), http.StatusInternalServerError)
		return
	}

	modelName, e := types.ProcessModelName(string(s.Cfg.Inference.Provider), session.ModelName.String(), types.SessionModeInference, types.SessionTypeText, false, false)
	if e != nil {
		http.Error(rw, "invalid model name: "+err.Error(), http.StatusBadRequest)
		return
	}
	if modelName.String() != session.ModelName.String() {
		session.ModelName = modelName
	}

	// Restart the previous interaction
	if len(session.Interactions) > 0 {
		lastInteraction := session.Interactions[len(session.Interactions)-1]
		lastInteraction.State = types.InteractionStateWaiting
		lastInteraction.Completed = time.Time{}
		lastInteraction.Finished = false
		lastInteraction.Error = ""
		lastInteraction.Message = ""
	}

	// Update the session
	err = s.Controller.WriteSession(session)
	if err != nil {
		http.Error(rw, "failed to write session: "+err.Error(), http.StatusInternalServerError)
		return
	}

	// Convert interactions (except the last one) to messages
	var (
		chatCompletionRequest = openai.ChatCompletionRequest{
			Model: modelName.String(),
		}

		options = &controller.ChatCompletionOptions{
			AppID:       session.ParentApp,
			AssistantID: session.Metadata.AssistantID,
			RAGSourceID: session.Metadata.RAGSourceID,
			QueryParams: session.Metadata.AppQueryParams,
		}
	)
	for _, interaction := range session.Interactions[:len(session.Interactions)-1] {
		chatCompletionRequest.Messages = append(chatCompletionRequest.Messages, openai.ChatCompletionMessage{
			Role:    string(interaction.Creator),
			Content: interaction.Message,
		})
	}

	// Set required context values
	ctx = oai.SetContextValues(context.Background(), user.ID, session.ID, session.Interactions[len(session.Interactions)-1].ID)

	// TODO: This uses the "old style" frontend websocket stream, copied from startChatSessionHandler
	s.legacyChatCompletionStream(ctx, user, session, chatCompletionRequest, options, rw)
}

func (s *HelixAPIServer) legacyChatCompletionStream(ctx context.Context, user *types.User, session *types.Session, chatCompletionRequest openai.ChatCompletionRequest, options *controller.ChatCompletionOptions, rw http.ResponseWriter) {
	stream, err := s.Controller.ChatCompletionStream(ctx, user, chatCompletionRequest, options)
	if err != nil {
		http.Error(rw, err.Error(), http.StatusInternalServerError)
		return
	}

	go func() {
		s.legacyStreamUpdates(user, session, stream)
	}()

	sessionDataJSON, err := json.Marshal(session)
	if err != nil {
		http.Error(rw, "failed to marshal session data: "+err.Error(), http.StatusInternalServerError)
		return
	}
	rw.Header().Set("Content-Type", "application/json")
	rw.WriteHeader(http.StatusOK)
	rw.Write(sessionDataJSON)
}

func (s *HelixAPIServer) handleBlockingSession(ctx context.Context, user *types.User, session *types.Session, chatCompletionRequest openai.ChatCompletionRequest, options *controller.ChatCompletionOptions, rw http.ResponseWriter) error {
	// Ensure request is not streaming
	chatCompletionRequest.Stream = false
	// Call the LLM
	chatCompletionResponse, err := s.Controller.ChatCompletion(ctx, user, chatCompletionRequest, options)
	if err != nil {
		// Update the session with the response
		session.Interactions[len(session.Interactions)-1].Error = err.Error()
		session.Interactions[len(session.Interactions)-1].State = types.InteractionStateError
		writeErr := s.Controller.WriteSession(session)
		if writeErr != nil {
			return fmt.Errorf("error writing session: %w", writeErr)
		}

		http.Error(rw, fmt.Sprintf("error running LLM: %s", err.Error()), http.StatusInternalServerError)
		return nil
	}

	if len(chatCompletionResponse.Choices) == 0 {
		return errors.New("no data in the LLM response")
	}
	// Update the session with the response
	session.Interactions[len(session.Interactions)-1].Message = chatCompletionResponse.Choices[0].Message.Content
	session.Interactions[len(session.Interactions)-1].Completed = time.Now()
	session.Interactions[len(session.Interactions)-1].State = types.InteractionStateComplete
	session.Interactions[len(session.Interactions)-1].Finished = true

	err = s.Controller.WriteSession(session)
	if err != nil {
		return err
	}

	chatCompletionResponse.ID = session.ID

	rw.Header().Set("Content-Type", "application/json")
	rw.WriteHeader(http.StatusOK)
	err = json.NewEncoder(rw).Encode(chatCompletionResponse)
	if err != nil {
		log.Err(err).Msg("error writing response")
	}

	return nil
}

func (s *HelixAPIServer) handleStreamingSession(ctx context.Context, user *types.User, session *types.Session, chatCompletionRequest openai.ChatCompletionRequest, options *controller.ChatCompletionOptions, rw http.ResponseWriter) error {
	// Ensure request is not streaming
	chatCompletionRequest.Stream = true
	// Call the LLM
	stream, err := s.Controller.ChatCompletionStream(ctx, user, chatCompletionRequest, options)
	if err != nil {
		http.Error(rw, err.Error(), http.StatusInternalServerError)
		return nil
	}
	defer stream.Close()

	rw.Header().Set("Content-Type", "text/event-stream")
	rw.Header().Set("Cache-Control", "no-cache")
	rw.Header().Set("Connection", "keep-alive")

	var fullResponse string
	started := time.Now()

	// Write the stream into the response
	for {
		response, err := stream.Recv()
		if errors.Is(err, io.EOF) {
			break
		}
		if err != nil {
			http.Error(rw, err.Error(), http.StatusInternalServerError)
			return err
		}

		// Accumulate the response
		if len(response.Choices) > 0 {
			fullResponse += response.Choices[0].Delta.Content
		}
		// Update the response with the interaction ID
		response.ID = session.ID

		// Write the response to the client
		bts, err := json.Marshal(response)
		if err != nil {
			http.Error(rw, err.Error(), http.StatusInternalServerError)
			return err
		}

		writeChunk(rw, bts)
	}

	// Log the full LLM call after the stream is complete
	s.logLLMCall(user.ID, session.ID, session.Interactions[len(session.Interactions)-1].ID, types.LLMCallStepInterpretResponse, &chatCompletionRequest, &openai.ChatCompletionResponse{
		ID:      session.ID,
		Choices: []openai.ChatCompletionChoice{{Message: openai.ChatCompletionMessage{Content: fullResponse}}},
	}, time.Since(started).Milliseconds(), chatCompletionRequest.Model, string(s.Cfg.Inference.Provider))

	// Update last interaction
	session.Interactions[len(session.Interactions)-1].Message = fullResponse
	session.Interactions[len(session.Interactions)-1].Completed = time.Now()
	session.Interactions[len(session.Interactions)-1].State = types.InteractionStateComplete
	session.Interactions[len(session.Interactions)-1].Finished = true

	return s.Controller.WriteSession(session)
}

// legacyStreamUpdates writes the event to pubsub so user's browser can pick them
// up and update the session in the UI
func (s *HelixAPIServer) legacyStreamUpdates(user *types.User, session *types.Session, stream *openai.ChatCompletionStream, chatCompletionRequest openai.ChatCompletionRequest) {
	ctx, cancel := context.WithCancel(context.Background())
	defer cancel()

	interactionID := session.Interactions[len(session.Interactions)-1].ID

	var responseMessage string

	started := time.Now()

	for {
		response, err := stream.Recv()
		if errors.Is(err, io.EOF) {
			break
		}
		if err != nil {
			log.Err(err).Msg("error receiving stream")
			return
		}

		var messageContent string

		// Accumulate the response
		if len(response.Choices) > 0 {
			messageContent = response.Choices[0].Delta.Content
		}

		responseMessage += messageContent

		bts, err := json.Marshal(&types.WebsocketEvent{
			Type:      "worker_task_response",
			SessionID: session.ID,
			Session: &types.Session{
				ID: session.ID,
			},
			WorkerTaskResponse: &types.RunnerTaskResponse{
				Owner:         user.ID,
				Type:          types.WorkerTaskResponseTypeStream,
				SessionID:     session.ID,
				InteractionID: interactionID,
				Message:       messageContent,
				Done:          false,
			},
		})

		err = s.pubsub.Publish(ctx, pubsub.GetSessionQueue(user.ID, session.ID), bts)
		if err != nil {
			log.Error().Err(err).Msg("failed to publish message")
		}
	}

	// Send the final message that it's done
	bts, err := json.Marshal(&types.WebsocketEvent{
		Type:      "worker_task_response",
		SessionID: session.ID,
		Session: &types.Session{
			ID: session.ID,
		},
		WorkerTaskResponse: &types.RunnerTaskResponse{
			Owner:         user.ID,
			SessionID:     session.ID,
			InteractionID: interactionID,
			Type:          types.WorkerTaskResponseTypeStream,
			Message:       "",
			Done:          true,
		},
	})

	err = s.pubsub.Publish(ctx, pubsub.GetSessionQueue(user.ID, session.ID), bts)
	if err != nil {
		log.Error().Err(err).Msg("failed to publish message")
	}

	// Log the full LLM call after the stream is complete
	s.logLLMCall(user.ID, session.ID, session.Interactions[len(session.Interactions)-1].ID, types.LLMCallStepInterpretResponse, &chatCompletionRequest, &openai.ChatCompletionResponse{
		ID:      session.ID,
		Choices: []openai.ChatCompletionChoice{{Message: openai.ChatCompletionMessage{Content: responseMessage}}},
	}, time.Since(started).Milliseconds(), chatCompletionRequest.Model, string(s.Cfg.Inference.Provider))

	// Update last interaction
	session.Interactions[len(session.Interactions)-1].Message = responseMessage
	session.Interactions[len(session.Interactions)-1].Completed = time.Now()
	session.Interactions[len(session.Interactions)-1].State = types.InteractionStateComplete
	session.Interactions[len(session.Interactions)-1].Finished = true

	s.Controller.WriteSession(session)
}

func (s *HelixAPIServer) logLLMCall(userID, sessionID, interactionID string, step types.LLMCallStep, req *openai.ChatCompletionRequest, resp *openai.ChatCompletionResponse, durationMs int64, model string, provider string) {
	// Convert request and response to JSON strings
	reqJSON, _ := json.Marshal(req)
	respJSON, _ := json.Marshal(resp)

	llmCall := &types.LLMCall{
		UserID:        userID,
		SessionID:     sessionID,
		InteractionID: interactionID,
		Step:          step,
		Request:       datatypes.JSON(reqJSON),
		Response:      datatypes.JSON(respJSON),
		DurationMs:    durationMs,
		Model:         model,
		Provider:      provider,
	}

	_, err := s.Store.CreateLLMCall(context.Background(), llmCall)
	if err != nil {
		log.Error().Err(err).Msg("Failed to log LLM call")
	}
}<|MERGE_RESOLUTION|>--- conflicted
+++ resolved
@@ -207,28 +207,7 @@
 
 	// TODO: remove once frontend is removed
 	if startReq.Legacy {
-<<<<<<< HEAD
-		stream, err := s.Controller.ChatCompletionStream(ctx, user, chatCompletionRequest, options)
-		if err != nil {
-			http.Error(rw, err.Error(), http.StatusInternalServerError)
-			return
-		}
-
-		go func() {
-			s.legacyStreamUpdates(user, session, stream, chatCompletionRequest)
-		}()
-
-		sessionDataJSON, err := json.Marshal(session)
-		if err != nil {
-			http.Error(rw, "failed to marshal session data: "+err.Error(), http.StatusInternalServerError)
-			return
-		}
-		rw.Header().Set("Content-Type", "application/json")
-		rw.WriteHeader(http.StatusOK)
-		rw.Write(sessionDataJSON)
-=======
 		s.legacyChatCompletionStream(ctx, user, session, chatCompletionRequest, options, rw)
->>>>>>> cc8df6d7
 		return
 	}
 	// End of TODO
