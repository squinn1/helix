--- conflicted
+++ resolved
@@ -600,7 +600,6 @@
 	}
 }
 
-<<<<<<< HEAD
 func writeErrResponse(rw http.ResponseWriter, err error, statusCode int) {
 	rw.WriteHeader(statusCode)
 
@@ -609,7 +608,8 @@
 		StatusCode: statusCode,
 		Message:    err.Error(),
 	})
-=======
+}
+
 // startEmbeddingsSocketServer starts a UNIX socket server that serves just the /v1/embeddings endpoint with no auth
 func (apiServer *HelixAPIServer) startEmbeddingsSocketServer(ctx context.Context) error {
 	socketPath := apiServer.Cfg.WebServer.EmbeddingsSocket
@@ -665,5 +665,4 @@
 	}
 
 	return nil
->>>>>>> cac1ef84
 }