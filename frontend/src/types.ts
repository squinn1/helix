// TODO: it sucks that there are constants defined in types
export type ISessionCreator = 'system' | 'user'
export const SESSION_CREATOR_SYSTEM: ISessionCreator = 'system'
export const SESSION_CREATOR_USER: ISessionCreator = 'user'

export type ISessionMode = 'inference' | 'finetune'
export const SESSION_MODE_INFERENCE: ISessionMode = 'inference'
export const SESSION_MODE_FINETUNE: ISessionMode = 'finetune'

export type ISessionType = 'text' | 'image'
export const SESSION_TYPE_TEXT: ISessionType = 'text'
export const SESSION_TYPE_IMAGE: ISessionType = 'image'

export type ISessionOriginType = 'user_created' | 'cloned'
export const SESSION_ORIGIN_TYPE_USER_CREATED: ISessionOriginType = 'user_created'
export const SESSION_ORIGIN_TYPE_CLONED: ISessionOriginType = 'cloned'

export type IInteractionState = 'waiting' | 'editing' | 'complete' | 'error'
export const INTERACTION_STATE_WAITING: IInteractionState = 'waiting'
export const INTERACTION_STATE_EDITING: IInteractionState = 'editing'
export const INTERACTION_STATE_COMPLETE: IInteractionState = 'complete'
export const INTERACTION_STATE_ERROR: IInteractionState = 'error'

export type IWebSocketEventType = 'session_update' | 'worker_task_response'
export const WEBSOCKET_EVENT_TYPE_SESSION_UPDATE: IWebSocketEventType = 'session_update'
export const WEBSOCKET_EVENT_TYPE_WORKER_TASK_RESPONSE: IWebSocketEventType = 'worker_task_response'

export type IWorkerTaskResponseType = 'stream' | 'progress' | 'result'
export const WORKER_TASK_RESPONSE_TYPE_STREAM: IWorkerTaskResponseType = 'stream'
export const WORKER_TASK_RESPONSE_TYPE_PROGRESS: IWorkerTaskResponseType = 'progress'
export const WORKER_TASK_RESPONSE_TYPE_RESULT: IWorkerTaskResponseType = 'result'

export type ICloneInteractionMode = 'just_data' | 'with_questions' | 'all'
export const CLONE_INTERACTION_MODE_JUST_DATA: ICloneInteractionMode = 'just_data'
export const CLONE_INTERACTION_MODE_WITH_QUESTIONS: ICloneInteractionMode = 'with_questions'
export const CLONE_INTERACTION_MODE_ALL: ICloneInteractionMode = 'all'

export type IModelName = 'mistralai/Mistral-7B-Instruct-v0.1' | 'stabilityai/stable-diffusion-xl-base-1.0' | 'mistral:7b-instruct' | 'mixtral:instruct' | 'llama3:instruct' | 'llama3:70b'
export const MODEL_NAME_MISTRAL: IModelName = 'mistralai/Mistral-7B-Instruct-v0.1'
export const MODEL_NAME_SDXL: IModelName = 'stabilityai/stable-diffusion-xl-base-1.0'
export const MODEL_NAME_OLLAMA_MISTRAL: IModelName = 'mistral:7b-instruct'
export const MODEL_NAME_OLLAMA_LLAMA3_8B: IModelName = 'llama3:instruct'
export const MODEL_NAME_OLLAMA_LLAMA3_70B: IModelName = 'llama3:70b'
export const MODEL_NAME_OLLAMA_MIXTRAL: IModelName = 'mixtral:instruct'

export type ITextDataPrepStage = '' | 'edit_files' | 'extract_text' | 'index_rag' | 'generate_questions' | 'edit_questions' | 'finetune' | 'complete'
export const TEXT_DATA_PREP_STAGE_NONE: ITextDataPrepStage = ''
export const TEXT_DATA_PREP_STAGE_EDIT_FILES: ITextDataPrepStage = 'edit_files'
export const TEXT_DATA_PREP_STAGE_EXTRACT_TEXT: ITextDataPrepStage = 'extract_text'
export const TEXT_DATA_PREP_STAGE_INDEX_RAG: ITextDataPrepStage = 'index_rag'
export const TEXT_DATA_PREP_STAGE_GENERATE_QUESTIONS: ITextDataPrepStage = 'generate_questions'
export const TEXT_DATA_PREP_STAGE_EDIT_QUESTIONS: ITextDataPrepStage = 'edit_questions'
export const TEXT_DATA_PREP_STAGE_FINETUNE: ITextDataPrepStage = 'finetune'
export const TEXT_DATA_PREP_STAGE_COMPLETE: ITextDataPrepStage = 'complete'

export type IAppType = 'helix' | 'github'
export const APP_TYPE_HELIX: IAppType = 'helix'
export const APP_TYPE_GITHUB: IAppType = 'github'

export const TEXT_DATA_PREP_STAGES: ITextDataPrepStage[] = [
  TEXT_DATA_PREP_STAGE_EDIT_FILES,
  TEXT_DATA_PREP_STAGE_EXTRACT_TEXT,
  TEXT_DATA_PREP_STAGE_INDEX_RAG,
  TEXT_DATA_PREP_STAGE_GENERATE_QUESTIONS,
  TEXT_DATA_PREP_STAGE_EDIT_QUESTIONS,
  TEXT_DATA_PREP_STAGE_FINETUNE,
  TEXT_DATA_PREP_STAGE_COMPLETE,
]

export const TEXT_DATA_PREP_DISPLAY_STAGES: ITextDataPrepStage[] = [
  TEXT_DATA_PREP_STAGE_EXTRACT_TEXT,
  TEXT_DATA_PREP_STAGE_INDEX_RAG,
  TEXT_DATA_PREP_STAGE_GENERATE_QUESTIONS,
  TEXT_DATA_PREP_STAGE_EDIT_QUESTIONS,
  TEXT_DATA_PREP_STAGE_FINETUNE,
]

export const SESSION_PAGINATION_PAGE_LIMIT = 30

export interface IKeycloakUser {
  id: string,
  email: string,
  token: string,
  name: string,
}

export interface IUserConfig {
  stripe_subscription_active?: boolean,
  stripe_customer_id?: string,
  stripe_subscription_id?: string,
}

export type IOwnerType = 'user' | 'system' | 'org'

export type IApiKeyType = 'api' | 'github' | 'app'

export interface IApiKey {
  owner: string,
  owner_type: string,
  key: string,
  name: string,
  app_id: string,
  type: IApiKeyType,
}

export interface IFileStoreBreadcrumb {
  path: string,
  title: string,
}

export interface IFileStoreItem {
  created: number;
  size: number;
  directory: boolean;
  name: string;
  path: string;
  url: string;
}

export interface IFileStoreFolder {
  name: string,
  readonly: boolean,
}

export interface IFileStoreConfig {
  user_prefix: string,
  folders: IFileStoreFolder[],
}

export interface IWorkerTaskResponse {
  type: IWorkerTaskResponseType,
  session_id: string,
  owner: string,
  message?: string,
  progress?: number,
  status?: string,
  files?: string[],
  error?: string,
}

export interface IDataPrepChunk {
  index: number,
  question_count: number,
  error: string,
}

export interface IDataPrepStats {
  total_files: number,
  total_chunks: number,
  total_questions: number,
  converted: number,
  errors: number,
}

export interface IDataPrepChunkWithFilename extends IDataPrepChunk {
  filename: string,
}

export interface IInteractionMessage {
  role: string,
  content: string,
}

export interface IInteraction {
  id: string,
  created: string,
  updated: string,
  scheduled: string,
  completed: string,
  creator: ISessionCreator,
  mode: ISessionMode,
  runner: string,
  message: string,
  display_message: string,
  progress: number,
  files: string[],
  finished: boolean,
  metadata: Record<string, string>,
  state: IInteractionState,
  status: string,
  error: string,
  lora_dir: string,
  data_prep_chunks: Record<string, IDataPrepChunk[]>,
  data_prep_stage: ITextDataPrepStage,
  data_prep_limited: boolean,
  data_prep_limit: number,
}

export interface ISessionOrigin {
  type: ISessionOriginType,
  cloned_session_id?: string,
  cloned_interaction_id?: string,
}

export interface ISessionConfig {
  original_mode: ISessionMode,
  origin: ISessionOrigin,
  shared?: boolean,
  avatar: string,
  priority: boolean,
  document_ids: Record<string, string>,
  document_group_id: string,
  manually_review_questions: boolean,
  system_prompt: string,
  helix_version: string,
  eval_run_id: string,
  eval_user_score: string,
  eval_user_reason: string,
  eval_manual_score: string,
  eval_manual_reason: string,
  eval_automatic_score: string,
  eval_automatic_reason: string,
  eval_original_user_prompts: string[],
}

export interface ISession {
  id: string,
  name: string,
  created: string,
  updated: string,
  parent_session: string,
  parent_bot: string,
  child_bot: string,
  config: ISessionConfig,
  mode: ISessionMode,
  type: ISessionType,
  model_name: string,
  lora_dir: string,
  interactions: IInteraction[],
  owner: string,
  owner_type: IOwnerType,
}

export interface IBotForm {
  name: string,
}

export interface IBotConfig {

}

export interface IBot {
  id: string,
  name: string,
  created: string,
  updated: string,
  owner: string,
  owner_type: IOwnerType,
  config: IBotConfig,
}

export interface IWebsocketEvent {
  type: IWebSocketEventType,
  session_id: string,
  owner: string,
  session?: ISession,
  worker_task_response?: IWorkerTaskResponse,
}

export interface IServerConfig {
  filestore_prefix: string,
  stripe_enabled: boolean,
  sentry_dsn_frontend: string,
  google_analytics_frontend: string,
  eval_user_id: string,
  tools_enabled: boolean,
  apps_enabled: boolean,
}

export interface IConversation {
  from: string,
  value: string,
}

export interface IConversations {
  conversations: IConversation[],
}

export interface IQuestionAnswer {
  id: string,
  question: string,
  answer: string,
}

export interface IModelInstanceState {
  id: string,
  model_name: string,
  mode: ISessionMode,
  lora_dir: string,
  initial_session_id: string,
  current_session?: ISessionSummary | null,
  job_history: ISessionSummary[],
  timeout: number,
  last_activity: number,
  stale: boolean,
  memory: number,
}

export interface IRunnerState {
  id: string,
  created: string,
  total_memory: number,
  free_memory: number,
  labels: Record<string, string>,
  model_instances: IModelInstanceState[],
  scheduling_decisions: string[],
}

export interface ISessionFilterModel {
  mode: ISessionMode,
  model_name?: string,
  lora_dir?: string,
}
export interface ISessionFilter {
  mode?: ISessionMode | "",
  type?: ISessionType | "",
  model_name?: string,
  lora_dir?: string,
  memory?: number,
  reject?: ISessionFilterModel[],
  older?: string,
}

export interface  IGlobalSchedulingDecision {
  created: string,
  runner_id: string,
  session_id: string,
  interaction_id: string,
  filter: ISessionFilter,
  mode: ISessionMode,
  model_name: string,
}

export interface IDashboardData {
  session_queue: ISessionSummary[],
  runners: IRunnerState[],
  global_scheduling_decisions: IGlobalSchedulingDecision[],
}

export interface ISessionSummary {
  created: string,
  updated: string,
  scheduled: string,
  completed: string,
  session_id: string,
  name: string,
  interaction_id: string,
  model_name: string,
  mode: ISessionMode,
  type: ISessionType,
  owner: string,
  lora_dir?: string,
  summary: string,
}

export interface ISessionMetaUpdate {
  id: string,
  name: string,
  owner?: string,
  owner_type?: string,
}

export interface IUploadFile {
  // used for the file drawer - e.g. show the actual URL or a preview of the text
  drawerLabel: string,
  file: File,
}

export interface ISerlializedFile {
  filename: string
  content: string
  mimeType: string
}

export interface ISerializedPage {
  files: ISerlializedFile[],
  drawerLabels: Record<string, string>,
  labels: Record<string, string>,
  fineTuneStep: number,
  manualTextFileCounter: number,
  inputValue: string,
}

export interface ICounter {
  count: number,
}

export interface ISessionsList {
  sessions: ISessionSummary[],
  counter: ICounter,
}

export interface IPaginationState {
  total: number,
  limit: number,
  offset: number,
}

export type IButtonStateColor = 'primary' | 'secondary'
export interface IButtonStates {
  addTextColor: IButtonStateColor,
  addTextLabel: string,
  addUrlColor: IButtonStateColor,
  addUrlLabel: string,
  uploadFilesColor: IButtonStateColor,
  uploadFilesLabel: string,
}

export const BUTTON_STATES: IButtonStates = {
  addUrlColor: 'primary',
  addUrlLabel: 'Add URL',
  addTextColor: 'primary',
  addTextLabel: 'Add Text',
  uploadFilesColor: 'primary',
  uploadFilesLabel: 'Or Choose Files',
}

// these are kept in local storage so we know what to do once we are logged in
export interface IShareSessionInstructions {
  cloneMode?: ICloneInteractionMode,
  cloneInteractionID?: string,
  inferencePrompt?: string,
  addDocumentsMode?: boolean,
}

export type IToolType = 'api' | 'gptscript'

export interface IToolApiAction {
  name: string,
  description: string,
  method: string,
  path: string,
}

export interface IToolApiConfig {
  url: string,
  schema: string,
  actions: IToolApiAction[],
  headers: Record<string, string>,
  query: Record<string, string>,
}

export interface IToolGptScriptConfig {
  script?: string,
  script_url?: string, // If script lives on a remote server, specify the URL
}

export interface IToolConfig {
  api?: IToolApiConfig,
  gptscript?: IToolGptScriptConfig,
}

export interface ITool {
  id: string,
  created: string,
  updated: string,
  owner: string,
  owner_type: IOwnerType,
  name: string,
  description: string,
  tool_type: IToolType,
  global: boolean,
  config: IToolConfig,
}

export interface IKeyPair {
	type: string,
  privateKey: string,
  publicKey: string,
}

export interface IAppHelixConfigGptScript {
  source?: string,
  name?: string,
  file_path?: string,
  content?: string,
  input?: string,
  env?: string[],
}

export interface IAppHelixConfigGptScripts {
  files?: string[],
  scripts?: IAppHelixConfigGptScript[],
}

export interface IAssistantApi {
  name: string,
  description: string,
  schema: string,
  url: string,
  headers: Record<string, string>,
  query: Record<string, string>,
}

export interface IAssistantGPTScript {
  name: string,
  description: string,
  file: string,
  content: string,
}

export interface IAssistantConfig {
  name: string,
  description: string,
  avatar: string,
  model: string,
  system_prompt: string,
  apis: IAssistantApi[],
  gptscripts: IAssistantGPTScript[],
  tools: ITool[],
}

export interface IAppHelixConfig {
  name?: string,
  description?: string,
  avatar?: string,
  assistants: IAssistantConfig[],  
}

export interface IAppGithubConfigUpdate {
  updated: string,
  hash: string,
  error: string,
}

export interface IAppGithubConfig {
  repo: string,
  hash: string,
  key_pair?: IKeyPair,
  last_update?: IAppGithubConfigUpdate,
}

export interface IAppConfig {
  helix?: IAppHelixConfig,
  github?: IAppGithubConfig,
  secrets: Record<string, string>,
  allowed_domains: string[],
}

export interface IApp {
  id: string,
  created: Date,
  updated: Date,
  owner: string,
  owner_type: IOwnerType,
  name: string,
  description: string,
  app_type: IAppType,
  config: IAppConfig,
}

export interface IAppUpdate {
  name: string,
  description: string,
  secrets: Record<string, string>,
  allowed_domains: string[],
}

export interface IGithubStatus {
  has_token: boolean,
  redirect_url: string,
}

export interface IGithubRepo {
  full_name: string,
}

export interface IGptScriptRequest {
  file_path: string,
  input: string,
}

export interface IGptScriptResponse {
  output: string,
  error: string,
}

<<<<<<< HEAD
export type IRagDistanceFunction = 'l2' | 'inner_product' | 'cosine'
export interface ICreateSessionConfig {
  activeToolIDs: string[],
  finetuneEnabled: boolean,
  ragEnabled: boolean,
  ragDistanceFunction: IRagDistanceFunction, 
  ragThreshold: number,
  ragResultsCount: number,
  ragChunkSize: number,
  ragChunkOverflow: number,
}

export interface IHelixModel {
  id: string,
  title: string,
  description: string,
=======
export interface IRouterNavigateFunction {
  (name: string, params?: Record<string, any>): void,
}

export interface IFeatureAction {
  title: string,
  color: 'primary' | 'secondary',
  variant: 'text' | 'contained' | 'outlined',
  handler: (navigate: IRouterNavigateFunction) => void,
}

export interface IFeature {
  title: string,
  description: string,
  image?: string,
  icon?: React.ReactNode,
  disabled?: boolean,
  actions: IFeatureAction[],
>>>>>>> 461a19cb
}<|MERGE_RESOLUTION|>--- conflicted
+++ resolved
@@ -575,7 +575,6 @@
   error: string,
 }
 
-<<<<<<< HEAD
 export type IRagDistanceFunction = 'l2' | 'inner_product' | 'cosine'
 export interface ICreateSessionConfig {
   activeToolIDs: string[],
@@ -592,7 +591,8 @@
   id: string,
   title: string,
   description: string,
-=======
+}
+
 export interface IRouterNavigateFunction {
   (name: string, params?: Record<string, any>): void,
 }
@@ -611,5 +611,4 @@
   icon?: React.ReactNode,
   disabled?: boolean,
   actions: IFeatureAction[],
->>>>>>> 461a19cb
 }