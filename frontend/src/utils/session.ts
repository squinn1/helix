import {
  IInteraction,
  SESSION_CREATOR_SYSTEM,
} from '../types'

export const getSystemMessage = (message: string): IInteraction => {
  return {
    id: 'system',
    created: 0,
    creator: SESSION_CREATOR_SYSTEM,
    runner: '',
<<<<<<< HEAD
    finetune_file: '',
    error: '',
=======
    error: '',
    finetune_file: '',
>>>>>>> 089c25fa
    metadata: {},
    message,
    progress: 0,
    files: [],
    finished: true,
  }
}<|MERGE_RESOLUTION|>--- conflicted
+++ resolved
@@ -9,13 +9,8 @@
     created: 0,
     creator: SESSION_CREATOR_SYSTEM,
     runner: '',
-<<<<<<< HEAD
-    finetune_file: '',
-    error: '',
-=======
     error: '',
     finetune_file: '',
->>>>>>> 089c25fa
     metadata: {},
     message,
     progress: 0,
