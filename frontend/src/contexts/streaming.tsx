--- conflicted
+++ resolved
@@ -1,14 +1,14 @@
+import React, { createContext, useContext, ReactNode, useState, useCallback, useEffect } from 'react';
+import ReconnectingWebSocket from 'reconnecting-websocket';
+import { ISession, IWebsocketEvent, WEBSOCKET_EVENT_TYPE_WORKER_TASK_RESPONSE, WORKER_TASK_RESPONSE_TYPE_PROGRESS, IInteraction, ISessionChatRequest, SESSION_TYPE_TEXT, ISessionType } from '../types';
+import useAccount from '../hooks/useAccount';
+import useSessions from '../hooks/useSessions';
 import { createParser, type ParsedEvent, type ReconnectInterval } from 'eventsource-parser';
 import React, { createContext, ReactNode, useCallback, useContext, useEffect, useState } from 'react';
 import ReconnectingWebSocket from 'reconnecting-websocket';
 import useAccount from '../hooks/useAccount';
-<<<<<<< HEAD
 import useRouter from '../hooks/useRouter';
 import { IInteraction, ISession, ISessionChatRequest, ISessionType, IWebsocketEvent, WEBSOCKET_EVENT_TYPE_WORKER_TASK_RESPONSE, WORKER_TASK_RESPONSE_TYPE_PROGRESS } from '../types';
-=======
-import useSessions from '../hooks/useSessions';
-import { createParser, type ParsedEvent, type ReconnectInterval } from 'eventsource-parser';
->>>>>>> c932f806
 
 interface NewInferenceParams {
   type: ISessionType;
@@ -40,12 +40,7 @@
 
 export const StreamingContextProvider: React.FC<{ children: ReactNode }> = ({ children }) => {
   const account = useAccount();
-<<<<<<< HEAD
-  const router = useRouter();
-  const sessionID = router.params.session_id
-=======
   const sessions = useSessions()
->>>>>>> c932f806
   const [currentResponses, setCurrentResponses] = useState<Map<string, Partial<IInteraction>>>(new Map());
   const [currentSessionId, setCurrentSessionId] = useState<string | null>(null);
   const [stepInfos, setStepInfos] = useState<Map<string, any[]>>(new Map());
