import bluebird from 'bluebird'
import { createContext, FC, useCallback, useEffect, useMemo, useState, useContext } from 'react'
import useApi from '../hooks/useApi'
import { useOrganizations } from '../hooks/useOrganisations'
import { extractErrorMessage } from '../hooks/useErrorCallback'
import useLoading from '../hooks/useLoading'
import useRouter from '../hooks/useRouter'
import useSnackbar from '../hooks/useSnackbar'

import {
  IApiKey,
  IHelixModel,
  IKeycloakUser,
  IServerConfig,
  IUserConfig,
  IProviderEndpoint
} from '../types'

const REALM = 'helix'
const KEYCLOAK_URL = '/auth/'
const CLIENT_ID = 'frontend'

export interface IAccountContext {
  initialized: boolean,
  credits: number,
  admin: boolean,
  user?: IKeycloakUser,
  token?: string,
  tokenUrlEscaped?: string,
  loggingOut?: boolean,
  serverConfig: IServerConfig,
  userConfig: IUserConfig,
  apiKeys: IApiKey[],
  mobileMenuOpen: boolean,
  setMobileMenuOpen: (val: boolean) => void,
  showLoginWindow: boolean,
  setShowLoginWindow: (val: boolean) => void,
  onLogin: () => void,
  onLogout: () => void,
  loadApiKeys: (queryParams?: Record<string, string>) => void,
  models: IHelixModel[],
  hasImageModels: boolean,
  fetchModels: (provider?: string) => Promise<void>,
  providerEndpoints: IProviderEndpoint[],
  fetchProviderEndpoints: () => Promise<void>,
}

export const AccountContext = createContext<IAccountContext>({
  initialized: false,
  credits: 0,
  admin: false,
  loggingOut: false,
  serverConfig: {
    filestore_prefix: '',
    stripe_enabled: false,
    sentry_dsn_frontend: '',
    google_analytics_frontend: '',
    eval_user_id: '',
    tools_enabled: true,
    apps_enabled: true,
  },
  userConfig: {},
  apiKeys: [],
  mobileMenuOpen: false,
  setMobileMenuOpen: () => { },
  showLoginWindow: false,
  setShowLoginWindow: () => { },
  onLogin: () => { },
  onLogout: () => { },
  loadApiKeys: () => { },
  models: [],
  fetchModels: async () => { },
  providerEndpoints: [],
<<<<<<< HEAD
  fetchProviderEndpoints: async () => {},
  hasImageModels: false,
=======
  fetchProviderEndpoints: async () => { },
>>>>>>> 6907e9d1
})

export const useAccount = () => {
  return useContext(AccountContext);
};

export const useAccountContext = (): IAccountContext => {
  const api = useApi()
  const organizations = useOrganizations()
  const snackbar = useSnackbar()
  const loading = useLoading()
  const router = useRouter()
  const [admin, setAdmin] = useState(false)
  const [mobileMenuOpen, setMobileMenuOpen] = useState(false)
  const [showLoginWindow, setShowLoginWindow] = useState(false)
  const [initialized, setInitialized] = useState(false)
  const [user, setUser] = useState<IKeycloakUser>()
  const [credits, setCredits] = useState(0)
  const [loggingOut, setLoggingOut] = useState(false)
  const [userConfig, setUserConfig] = useState<IUserConfig>({})
  const [serverConfig, setServerConfig] = useState<IServerConfig>({
    filestore_prefix: '',
    stripe_enabled: false,
    sentry_dsn_frontend: '',
    google_analytics_frontend: '',
    eval_user_id: '',
    tools_enabled: true,
    apps_enabled: true,
  })
<<<<<<< HEAD
  const [ apiKeys, setApiKeys ] = useState<IApiKey[]>([])
  const [ models, setModels ] = useState<IHelixModel[]>([])
  const [ providerEndpoints, setProviderEndpoints ] = useState<IProviderEndpoint[]>([])
  const [ latestVersion, setLatestVersion ] = useState<string>()
  const [ hasImageModels, setHasImageModels ] = useState(false)

  const keycloak = useMemo(() => {
    return new Keycloak({
      realm: REALM,
      url: KEYCLOAK_URL,
      clientId: CLIENT_ID,
    })
  }, [])
=======
  const [apiKeys, setApiKeys] = useState<IApiKey[]>([])
  const [models, setModels] = useState<IHelixModel[]>([])
  const [providerEndpoints, setProviderEndpoints] = useState<IProviderEndpoint[]>([])
  const [latestVersion, setLatestVersion] = useState<string>()
>>>>>>> 6907e9d1

  const token = useMemo(() => {
    if (user && user.token) {
      return user.token
    } else {
      return ''
    }
  }, [
    user,
  ])

  const tokenUrlEscaped = useMemo(() => {
    if (!token) return '';
    return encodeURIComponent(token);
  }, [token]);

  const loadStatus = useCallback(async () => {
    const statusResult = await api.get('/api/v1/status')
    if (!statusResult) return
    setCredits(statusResult.credits)
    setAdmin(statusResult.admin)
    setUserConfig(statusResult.config)
  }, [])

  const loadServerConfig = useCallback(async () => {
    const configResult = await api.get('/api/v1/config')
    if (!configResult) return
    setServerConfig(configResult)
  }, [])

  const loadApiKeys = useCallback(async (params: Record<string, string> = {}) => {
    const result = await api.get<IApiKey[]>('/api/v1/api_keys', {
      params,
    })
    if (!result) return
    setApiKeys(result)
  }, [])

  const fetchProviderEndpoints = useCallback(async () => {
    const response = await api.get('/api/v1/provider-endpoints')
    if (!response) return
    setProviderEndpoints(response)
  }, [])

  const loadAll = useCallback(async () => {
    await bluebird.all([
      loadStatus(),
      loadServerConfig(),
      fetchProviderEndpoints(),
      organizations.loadData(),
    ])
  }, [
    loadStatus,
    loadServerConfig,
    fetchProviderEndpoints,
  ])

  const onLogin = useCallback(async () => {
    try {
      fetch(`/api/v1/auth/login`, {
        method: 'POST',
        body: JSON.stringify({
          redirect_uri: window.location.href,
        }),
      })
        .then(response => {
          console.log(response);
          if (response.redirected) {
            window.location.href = response.url;
          }
        });
    } catch (e) {
      const errorMessage = extractErrorMessage(e)
      console.error(errorMessage)
      snackbar.error(errorMessage)
    }
  }, [
    api,
  ])

  const onLogout = useCallback(() => {
    setLoggingOut(true)
    try {
      fetch(`/api/v1/auth/logout`, {
        method: 'POST',
      })
        .then(response => {
          console.log(response);
          if (response.redirected) {
            window.location.href = response.url;
          }
        });
    } catch (e) {
      const errorMessage = extractErrorMessage(e)
      console.error(errorMessage)
      snackbar.error(errorMessage)
    }
  }, [
    api,
  ])

  const initialize = useCallback(async () => {
    loading.setLoading(true)
    try {
      const client = api.getApiClient()
      const authenticated = await client.v1AuthAuthenticatedList()
      if (authenticated.data.authenticated) {
        const userResponse = await client.v1AuthUserList()
        const user = userResponse.data as IKeycloakUser
        api.setToken(user.token)
        const win = (window as any)
        if (win.setUser) {
          win.setUser(user)
        }

        if (win.$crisp) {
          win.$crisp.push(['set', 'user:email', user?.email])
          win.$crisp.push(['set', 'user:nickname', user?.name])
        }

        setUser(user)

        // Set up token refresh interval
        setInterval(async () => {
          try {
            const innerClient = api.getApiClient()
            await innerClient.v1AuthRefreshCreate()
            const userResponse = await innerClient.v1AuthUserList()
            const user = userResponse.data as IKeycloakUser
            setUser(Object.assign({}, user, {
              token: user.token,
              is_admin: admin,
            }))
            if (user.token) {
              api.setToken(user.token)
            }
          } catch (e) {
            console.error('Error refreshing token:', e)
            onLogin()
          }
        }, 10 * 1000)
      }
    } catch (e) {
      const errorMessage = extractErrorMessage(e)
      console.error(errorMessage)
      snackbar.error(errorMessage)
    }
    loading.setLoading(false)
    setInitialized(true)
  }, [])

  const fetchModels = useCallback(async (provider?: string) => {
    try {
      const url = provider ? `/v1/models?provider=${encodeURIComponent(provider)}` : '/v1/models'
      const response = await api.get(url)

      let modelData: IHelixModel[] = [];
      if (response && Array.isArray(response.data)) {
        modelData = response.data.map((m: any) => ({
          id: m.id,
          name: m.name || m.id,
          description: m.description || '',
          hide: m.hide || false,
          type: m.type || 'text',
        }));

        // Filter out hidden models
        modelData = modelData.filter(m => !m.hide);
      } else {
        console.error('Unexpected API response structure:', response)
      }

      setModels(modelData)
      
      // Check if there are any image models in the results
      const hasImage = modelData.some(model => model.type === 'image')
      setHasImageModels(hasImage)
    } catch (error) {
      console.error('Error fetching models:', error)
      setModels([])
    }
  }, [api])

  useEffect(() => {
    initialize()
  }, [])

  useEffect(() => {
    fetchModels()
    if (user) {
      loadAll()
    } else {
      loadServerConfig()
    }
  }, [user])

  return {
    initialized,
    user,
    token,
    tokenUrlEscaped,
    admin,
    loggingOut,
    serverConfig,
    userConfig,
    mobileMenuOpen,
    setMobileMenuOpen,
    showLoginWindow,
    setShowLoginWindow,
    credits,
    apiKeys,
    onLogin,
    onLogout,
    loadApiKeys,
    models,
    fetchModels,
    fetchProviderEndpoints,
    providerEndpoints,
    hasImageModels,
  }
}

export const AccountContextProvider: FC = ({ children }) => {
  const value = useAccountContext()
  return (
    <AccountContext.Provider value={value}>
      {children}
    </AccountContext.Provider>
  )
}<|MERGE_RESOLUTION|>--- conflicted
+++ resolved
@@ -15,10 +15,6 @@
   IUserConfig,
   IProviderEndpoint
 } from '../types'
-
-const REALM = 'helix'
-const KEYCLOAK_URL = '/auth/'
-const CLIENT_ID = 'frontend'
 
 export interface IAccountContext {
   initialized: boolean,
@@ -71,12 +67,8 @@
   models: [],
   fetchModels: async () => { },
   providerEndpoints: [],
-<<<<<<< HEAD
   fetchProviderEndpoints: async () => {},
   hasImageModels: false,
-=======
-  fetchProviderEndpoints: async () => { },
->>>>>>> 6907e9d1
 })
 
 export const useAccount = () => {
@@ -106,26 +98,10 @@
     tools_enabled: true,
     apps_enabled: true,
   })
-<<<<<<< HEAD
-  const [ apiKeys, setApiKeys ] = useState<IApiKey[]>([])
-  const [ models, setModels ] = useState<IHelixModel[]>([])
-  const [ providerEndpoints, setProviderEndpoints ] = useState<IProviderEndpoint[]>([])
-  const [ latestVersion, setLatestVersion ] = useState<string>()
-  const [ hasImageModels, setHasImageModels ] = useState(false)
-
-  const keycloak = useMemo(() => {
-    return new Keycloak({
-      realm: REALM,
-      url: KEYCLOAK_URL,
-      clientId: CLIENT_ID,
-    })
-  }, [])
-=======
   const [apiKeys, setApiKeys] = useState<IApiKey[]>([])
   const [models, setModels] = useState<IHelixModel[]>([])
   const [providerEndpoints, setProviderEndpoints] = useState<IProviderEndpoint[]>([])
-  const [latestVersion, setLatestVersion] = useState<string>()
->>>>>>> 6907e9d1
+  const [hasImageModels, setHasImageModels] = useState(false)
 
   const token = useMemo(() => {
     if (user && user.token) {
