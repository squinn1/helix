--- conflicted
+++ resolved
@@ -17,13 +17,9 @@
 import Row from '../widgets/Row'
 import useFilestore from '../../hooks/useFilestore'
 
-
-<<<<<<< HEAD
-=======
 import useAccount from '../../hooks/useAccount'
 import useApi from '../../hooks/useApi'
 import useSnackbar from '../../hooks/useSnackbar'
->>>>>>> c7fa474d
 
 import {
   ICloneInteractionMode,
@@ -70,29 +66,11 @@
   onClone,
   onAddDocuments,
 }) => {
-<<<<<<< HEAD
-  const theme = useTheme();
-  const { getFileURL } = useFilestore();
-=======
+
   const theme = useTheme()
   const account = useAccount()
   const api = useApi()
   const snackbar = useSnackbar()
-
-  const isSystemInteraction = interaction.creator == SESSION_CREATOR_SYSTEM
-  const isUserInteraction = interaction.creator == SESSION_CREATOR_USER
-  const isImageFinetune = isUserInteraction && session.type == SESSION_TYPE_IMAGE
-  const isTextFinetune = isUserInteraction && session.type == SESSION_TYPE_TEXT
-  const isEditingConversations = interaction.state == INTERACTION_STATE_EDITING && interaction.data_prep_stage == TEXT_DATA_PREP_STAGE_EDIT_QUESTIONS ? true : false
-  const isAddingFiles = interaction.state == INTERACTION_STATE_EDITING && interaction.data_prep_stage == TEXT_DATA_PREP_STAGE_EDIT_FILES ? true : false
-  const hasFineTuned = interaction.lora_dir ? true : false
-
-  const dataPrepErrors = useMemo(() => {
-    return getTextDataPrepErrors(interaction)
-  }, [
-    interaction,
-  ])
->>>>>>> c7fa474d
 
   const isSystemInteraction = interaction.creator === SESSION_CREATOR_SYSTEM;
   const isUserInteraction = interaction.creator === SESSION_CREATOR_USER;
@@ -105,9 +83,25 @@
   const dataPrepErrors = useMemo(() => getTextDataPrepErrors(interaction), [interaction]);
   const dataPrepStats = useMemo(() => getTextDataPrepStats(interaction), [interaction]);
 
-<<<<<<< HEAD
-  if (!serverConfig || !serverConfig.filestore_prefix) return null;
-=======
+  // in the case where we are a system interaction that is showing buttons
+  // to edit the dataset in the previous user interaction
+  // we need to know what that previous user interaction was
+  const userFilesInteractionID = useMemo(() => {
+    const currentInteractionIndex = session.interactions.findIndex((i) => i.id == interaction.id)
+    if(currentInteractionIndex == 0) return ''
+    const previousInteraction = session.interactions[currentInteractionIndex - 1]
+    return previousInteraction.id
+  }, [
+    session,
+    interaction,
+  ])
+
+  const isShared = useMemo(() => {
+    return session.config.shared ? true : false
+  }, [
+    session,
+  ])
+
   const dataPrepStats = useMemo(() => {
     return getTextDataPrepStats(interaction)
   }, [
@@ -124,7 +118,6 @@
   ])
 
   if(!serverConfig || !serverConfig.filestore_prefix || (!isShared && !account.token)) return null
->>>>>>> c7fa474d
 
   return (
     <>
@@ -201,81 +194,6 @@
                 }}>{filename}</Typography>
               </Box>
             </Grid>
-<<<<<<< HEAD
-          );
-        })}
-    </Grid>
-  </Box>
-)}
-       {session.type === SESSION_TYPE_TEXT && interaction.data_prep_stage !== TEXT_DATA_PREP_STAGE_NONE && getTextDataPrepStageIndex(interaction.data_prep_stage) > 0 && (
-        <Box sx={{ mt: 1.5, mb: 3 }}>
-          <Stepper activeStep={getTextDataPrepStageIndex(interaction.data_prep_stage)}>
-            <Step>
-              <StepLabel>Extract Text</StepLabel>
-            </Step>
-            <Step>
-              <StepLabel>Generate Questions</StepLabel>
-            </Step>
-            <Step>
-              <StepLabel>Edit Questions</StepLabel>
-            </Step>
-            <Step>
-              <StepLabel>Fine Tune</StepLabel>
-            </Step>
-          </Stepper>
-        </Box>
-      )}
-
-      {isEditingConversations && dataPrepErrors.length === 0 && (
-        <FineTuneTextQuestions
-          sessionID={session.id}
-          interactionID={interaction.id}
-        />
-      )}
-
-      {isAddingFiles && onReloadSession && (
-        <FineTuneAddFiles
-          session={session}
-          interactionID={interaction.id}
-          onReloadSession={onReloadSession}
-        />
-      )}
-
-      
-
-{isSystemInteraction && hasFineTuned && onClone && (
-  <FineTuneCloneInteraction
-    type={session.type}
-    sessionID={session.id}
-    systemInteractionID={interaction.id}
-    userInteractionID={interaction.id} // Replace with the correct ID if needed
-    onClone={onClone}
-    onAddDocuments={onAddDocuments}
-  />
-)}
-
-{isEditingConversations && session.id && dataPrepErrors.length > 0 && (
-  <Box sx={{ mt: 2 }}>
-    <Alert severity="success" sx={{ mb: 2 }}>
-      From <strong>{dataPrepStats.total_files}</strong> file{dataPrepStats.total_files === 1 ? '' : 's'} we created <strong>{dataPrepStats.total_chunks}</strong> text chunk{dataPrepStats.total_chunks === 1 ? '' : 's'} and converted <strong>{dataPrepStats.converted}</strong> of those into <strong>{dataPrepStats.total_questions}</strong> questions.
-    </Alert>
-    <Alert severity="error" sx={{ mb: 2 }}>
-      However, we encountered <strong>{dataPrepStats.errors}</strong> error{dataPrepStats.errors === 1 ? '' : 's'}, please choose how you want to proceed:
-    </Alert>
-    <Row>
-      {retryFinetuneErrors && (
-        <Button
-          variant="contained"
-          color="primary"
-          sx={{ mr: 1 }}
-          endIcon={<ReplayIcon />}
-          onClick={retryFinetuneErrors}
-        >
-          Retry
-        </Button>
-      )}
-      {/* <Button
-=======
           </Box>
         )
       }
@@ -390,38 +308,11 @@
                 interactionID={ userFilesInteractionID }  
               />
               <Button
->>>>>>> c7fa474d
                 variant="contained"
                 color="primary"
                 sx={{
                   mr: 1,
                 }}
-<<<<<<< HEAD
-                endIcon={<VisibilityIcon />}
-                onClick={ () => {
-                  alert('coming soon')
-                }}
-              >
-                View Errors
-              </Button> */}
-      <Button
-        variant="contained"
-        color="primary"
-        sx={{ mr: 1 }}
-        endIcon={<ArrowForwardIcon />}
-        onClick={() => {
-          window.location.href = `/session/${session.id}/edit`;
-        }}
-      >
-        Ignore Errors
-      </Button>
-    </Row>
-  </Box>
-)}
-</>
-);
-};
-=======
                 endIcon={<ArrowForwardIcon />}
                 onClick={ () => {
                   startFinetuning()
@@ -436,6 +327,5 @@
     </>
   )   
 }
->>>>>>> c7fa474d
 
 export default InteractionFinetune;