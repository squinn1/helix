import React, { useContext } from 'react'
import AppBar from '@mui/material/AppBar'
import Toolbar from '@mui/material/Toolbar'
import IconButton from '@mui/material/IconButton'
import Typography from '@mui/material/Typography'
import Tooltip from '@mui/material/Tooltip'
import Button from '@mui/material/Button'
import Link from '@mui/material/Link'
import Box from '@mui/material/Box'

import LoginIcon from '@mui/icons-material/Login'
import MenuIcon from '@mui/icons-material/Menu'
import AutoStoriesIcon from '@mui/icons-material/AutoStories'
import useAccount from '../../hooks/useAccount'
import { useTheme } from '@mui/material/styles'
import useThemeConfig from '../../hooks/useThemeConfig'
import { ThemeContext } from '../../contexts/theme'
import Switch from '@mui/material/Switch'
import { useRouter } from '../../hooks/useRouter'
import { SESSION_MODE_INFERENCE, SESSION_MODE_FINETUNE } from '../../types'

interface NewAppBarProps {
  getTitle?: () => React.ReactNode;
  getToolbarElement?: (bigScreen: boolean) => React.ReactNode;
  meta: { title?: string };
  handleDrawerToggle: () => void;
  bigScreen: boolean;
  drawerWidth: number;
}

const NewAppBar: React.FC<NewAppBarProps> = ({
  getTitle,
  getToolbarElement,
  meta,
  handleDrawerToggle,
  bigScreen,
  drawerWidth,
}) => {
  const theme = useTheme()
  const account = useAccount()
  const themeConfig = useThemeConfig()

  const { setParams, params } = useRouter()

  return (
    <AppBar
        elevation={0}
        position="fixed"
        color="default"
        sx={{
            height: '78px',
            px: 0,
            borderBottom: theme.palette.mode === 'light' ? themeConfig.lightBorder: themeConfig.darkBorder,
            width: { xs: '100%', sm: '100%', md: `calc(100% - ${drawerWidth}px)` },
            ml: { xs: '0px', sm: '0px', md: `${drawerWidth}px` },
        }}
    >
        <Toolbar
            sx={{
                pr: '24px', // keep right padding when drawer closed
                height: '100%',
                display: 'flex',
                flexDirection: 'row',
                alignItems: 'center',
                width: '100%',
                backgroundColor: theme.palette.mode === 'light' ? themeConfig.lightBackgroundColor : themeConfig.darkBackgroundColor,
            }}
        >
            {
            bigScreen ? (
                <Box
                sx={{
                    flexGrow: 0,
                    display: 'flex',
                    flexDirection: 'row',
                    alignItems: 'center',
                }}
                >
                {
                    getTitle ?
                    getTitle() :
                    (
                        <Typography
                            className="inferenceTitle"
                            component="h1"
                            variant="h6"
                            color="inherit"
                            noWrap
                            sx={{
                                flexGrow: 1,
                                ml: 1,
                                color: 'text.primary',
                            }}
                        >
                        {meta.title || ''}
                        </Typography>
                    )
                }
                </Box>
            ) : (
                <Box
                    sx={{
                        flexGrow: 0,
                        display: 'flex',
                        flexDirection: 'row',
                        alignItems: 'center',
                    }}
                >
                <IconButton
                    color="inherit"
                    aria-label="open drawer"
                    edge="start"
                    onClick={handleDrawerToggle}
                    sx={{
                    mr: 1,
                    ml: 1,
                    }}
                >
                    <MenuIcon />
                </IconButton>
                {/* { themeConfig.logo() } */}
                </Box>
            )
            }
            <Box
                sx={{
                    flexGrow: 1,
                    textAlign: 'right',
                }}
            >
            {
                bigScreen ? (
                <>
                    <Box
                        sx={{
                            display: 'flex',
                            alignItems: 'center',
                            justifyContent: 'flex-end'
                        }}
                    >
                        {
                            getToolbarElement && account.user ? getToolbarElement(true) : null
                        }
                        {
<<<<<<< HEAD
                        account.user ? (
                            <Link
                            href="https://docs.helix.ml/docs/overview"
                            target="_blank"
                            >
                            <Tooltip title="Helix Docs">
                                <Box component="span">
                                <AutoStoriesIcon sx={{ ml: 3 }} />
                                </Box>
                            </Tooltip>
                            </Link>
                        ) : (
=======
                        !location.pathname.startsWith('/dashboard') && !location.pathname.startsWith('/files') && (
                            <Box component="span" sx={{ display: 'flex', alignItems: 'center' }}>
                                <Typography
                                    sx={{
                                    color: params.mode === SESSION_MODE_INFERENCE ? 'text.primary' : 'text.secondary',
                                    fontWeight: params.mode === SESSION_MODE_INFERENCE ? 'bold' : 'normal', // Adjusted for alternating font weight
                                    mr: 2,
                                    ml: 3,
                                    textAlign: 'right',
                                    }}
                                >
                                    Create
                                </Typography>
                                <Box component="span" sx={{ display: 'flex', alignItems: 'center' }}>
                                    <Switch
                                        checked={params.mode === SESSION_MODE_FINETUNE}
                                        onChange={handleModeChange}
                                        name="modeSwitch"
                                        size="medium"
                                        sx={{
                                            transform: 'scale(1.6)',
                                            '& .MuiSwitch-thumb': {
                                                scale: 0.4,
                                            },
                                        }}
                                    />
                                </Box>
                                <Typography
                                    sx={{
                                        color: params.mode === SESSION_MODE_FINETUNE ? 'text.primary' : 'text.secondary',
                                        fontWeight: params.mode === SESSION_MODE_FINETUNE ? 'bold' : 'normal', // Adjusted for alternating font weight
                                        marginLeft: 2,
                                        textAlign: 'left',
                                    }}
                                >
                                    Fine&nbsp;tune
                                </Typography>
                            </Box>
                        )}
                        
                        {
                        !account.user ? (
>>>>>>> 37021a92
                            <Button
                                variant="contained"
                                color="primary"
                                endIcon={<LoginIcon />}
                                onClick={account.onLogin}
                                sx={{
                                    ml: 2,
                                }}
                            >
                                Login / Register
                            </Button>
                            ) : null
                        }
                    </Box>
                </>
                ) : (
                <>
                    <Box
                        sx={{
                            display: 'flex',
                            alignItems: 'center',
                            justifyContent: 'flex-end'
                        }}
                    >
<<<<<<< HEAD
                      {
                          getToolbarElement && account.user ? getToolbarElement(false) : null
                      }
                      {
                        account.user ? (
                            <Link
                            href="https://docs.helix.ml/docs/overview"
                            target="_blank"
                            >
                            <Tooltip title="Helix Docs">
                                <Box component="span">
                                <AutoStoriesIcon sx={{ ml: 2 }} />
                                </Box>
                            </Tooltip>
                            </Link>
                        ) : (
=======
                        <Typography
                            sx={{
                            color: params.mode === SESSION_MODE_INFERENCE ? 'text.primary' : 'text.secondary',
                            fontWeight: params.mode === SESSION_MODE_INFERENCE ? 'bold' : 'normal', // Adjusted for alternating font weight
                            marginRight: '12px',
                            }}
                        >
                            Create
                        </Typography>
                        <Box component="span" sx={{ display: 'flex', alignItems: 'center' }}>
                            <Switch
                                checked={params.mode === SESSION_MODE_FINETUNE}
                                onChange={handleModeChange}
                                name="modeSwitch"
                                size="medium"
                                sx={{
                                    transform: 'scale(1)',
                                    '& .MuiSwitch-thumb': {
                                        scale: 0.4,
                                    },
                                }}
                            />
                        </Box>
                        <Typography
                            sx={{
                            color: params.mode === SESSION_MODE_FINETUNE ? 'text.primary' : 'text.secondary',
                            fontWeight: params.mode === SESSION_MODE_FINETUNE ? 'bold' : 'normal', // Adjusted for alternating font weight
                            marginLeft: '12px',
                            }}
                        >
                            Fine-tune
                        </Typography>
                    
                        {
                        !account.user ? (
>>>>>>> 37021a92
                            <Button
                            variant="contained"
                            color="primary"
                            onClick={account.onLogin}
                            sx={{
                                ml: 2,
                            }}
                            >
                            Login
                            </Button>
                        ) : null
                        }
                    </Box>
                </>
                )
            }
            </Box>
        </Toolbar>
    </AppBar>
  )
}

export default NewAppBar<|MERGE_RESOLUTION|>--- conflicted
+++ resolved
@@ -142,8 +142,7 @@
                             getToolbarElement && account.user ? getToolbarElement(true) : null
                         }
                         {
-<<<<<<< HEAD
-                        account.user ? (
+                          account.user ? (
                             <Link
                             href="https://docs.helix.ml/docs/overview"
                             target="_blank"
@@ -155,50 +154,6 @@
                             </Tooltip>
                             </Link>
                         ) : (
-=======
-                        !location.pathname.startsWith('/dashboard') && !location.pathname.startsWith('/files') && (
-                            <Box component="span" sx={{ display: 'flex', alignItems: 'center' }}>
-                                <Typography
-                                    sx={{
-                                    color: params.mode === SESSION_MODE_INFERENCE ? 'text.primary' : 'text.secondary',
-                                    fontWeight: params.mode === SESSION_MODE_INFERENCE ? 'bold' : 'normal', // Adjusted for alternating font weight
-                                    mr: 2,
-                                    ml: 3,
-                                    textAlign: 'right',
-                                    }}
-                                >
-                                    Create
-                                </Typography>
-                                <Box component="span" sx={{ display: 'flex', alignItems: 'center' }}>
-                                    <Switch
-                                        checked={params.mode === SESSION_MODE_FINETUNE}
-                                        onChange={handleModeChange}
-                                        name="modeSwitch"
-                                        size="medium"
-                                        sx={{
-                                            transform: 'scale(1.6)',
-                                            '& .MuiSwitch-thumb': {
-                                                scale: 0.4,
-                                            },
-                                        }}
-                                    />
-                                </Box>
-                                <Typography
-                                    sx={{
-                                        color: params.mode === SESSION_MODE_FINETUNE ? 'text.primary' : 'text.secondary',
-                                        fontWeight: params.mode === SESSION_MODE_FINETUNE ? 'bold' : 'normal', // Adjusted for alternating font weight
-                                        marginLeft: 2,
-                                        textAlign: 'left',
-                                    }}
-                                >
-                                    Fine&nbsp;tune
-                                </Typography>
-                            </Box>
-                        )}
-                        
-                        {
-                        !account.user ? (
->>>>>>> 37021a92
                             <Button
                                 variant="contained"
                                 color="primary"
@@ -223,7 +178,6 @@
                             justifyContent: 'flex-end'
                         }}
                     >
-<<<<<<< HEAD
                       {
                           getToolbarElement && account.user ? getToolbarElement(false) : null
                       }
@@ -240,43 +194,6 @@
                             </Tooltip>
                             </Link>
                         ) : (
-=======
-                        <Typography
-                            sx={{
-                            color: params.mode === SESSION_MODE_INFERENCE ? 'text.primary' : 'text.secondary',
-                            fontWeight: params.mode === SESSION_MODE_INFERENCE ? 'bold' : 'normal', // Adjusted for alternating font weight
-                            marginRight: '12px',
-                            }}
-                        >
-                            Create
-                        </Typography>
-                        <Box component="span" sx={{ display: 'flex', alignItems: 'center' }}>
-                            <Switch
-                                checked={params.mode === SESSION_MODE_FINETUNE}
-                                onChange={handleModeChange}
-                                name="modeSwitch"
-                                size="medium"
-                                sx={{
-                                    transform: 'scale(1)',
-                                    '& .MuiSwitch-thumb': {
-                                        scale: 0.4,
-                                    },
-                                }}
-                            />
-                        </Box>
-                        <Typography
-                            sx={{
-                            color: params.mode === SESSION_MODE_FINETUNE ? 'text.primary' : 'text.secondary',
-                            fontWeight: params.mode === SESSION_MODE_FINETUNE ? 'bold' : 'normal', // Adjusted for alternating font weight
-                            marginLeft: '12px',
-                            }}
-                        >
-                            Fine-tune
-                        </Typography>
-                    
-                        {
-                        !account.user ? (
->>>>>>> 37021a92
                             <Button
                             variant="contained"
                             color="primary"
