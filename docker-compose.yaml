--- conflicted
+++ resolved
@@ -85,68 +85,11 @@
       retries: 3
       start_period: 5s
   unstructured:
-<<<<<<< HEAD
-    ports:
-      - 5000:5000
-    build:
-      context: unstructured
-      dockerfile: Dockerfile
-    entrypoint: ${UNSTRUCTURED_ENTRYPOINT:-tail -f /dev/null}
-    restart: always
-    volumes:
-      - ./unstructured/src:/home/notebook-user/app/src
-  llamaindex:
-    ports:
-      - 6000:6000
-    build:
-      context: llamaindex
-      dockerfile: Dockerfile
-    environment:
-      - POSTGRES_HOST=pgvector
-      - POSTGRES_DATABASE=postgres
-      - POSTGRES_USER=postgres
-      - POSTGRES_PASSWORD=${POSTGRES_ADMIN_PASSWORD-postgres}
-    entrypoint: ${LLAMAINDEX_ENTRYPOINT:-tail -f /dev/null}
-    restart: always
-    volumes:
-      - ./llamaindex/src:/home/app/src
-  dev_gpu_runner:
-    profiles: ["dev_gpu_runner"]
-    build:
-      context: .
-      dockerfile: Dockerfile.runner
-    entrypoint: ${RUNNER_ENTRYPOINT:-tail -f /dev/null}
-    volumes:
-      - .:/workspace/helix
-      - ./cog/helix_cog_wrapper.py:/workspace/cog-sdxl/helix_cog_wrapper.py
-      # comment these out if you don't have appropriate repos checked out
-      #- ../cog-sdxl/predict.py:/workspace/cog-sdxl/predict.py
-      #- ../cog-sdxl/weights.py:/workspace/cog-sdxl/weights.py
-      #- ../axolotl:/workspace/axolotl
-    deploy:
-      resources:
-        reservations:
-          devices:
-            - driver: nvidia
-              count: 1
-              capabilities: [gpu]
-
-  frontend:
-    ports:
-      - 8081:${FRONTEND_INTERNAL_PORT:-8081}
-    build:
-      context: frontend
-      dockerfile: Dockerfile
-      # set FRONTEND_TARGET=deploy-frontend in .env to build production assets
-      target: ${FRONTEND_TARGET:-build-env}
-=======
     image: europe-docker.pkg.dev/helixml/helix/unstructured:latest
     # ports:
       # - 5000:5000    
->>>>>>> 2cf7c752
     restart: always
 volumes:
   helix-keycloak-db:
   helix-postgres-db:
-  helix-pgvector-db:
   helix-filestore:
