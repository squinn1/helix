--- conflicted
+++ resolved
@@ -73,12 +73,9 @@
       - OPENAI_API_KEY=${OPENAI_API_KEY:-}
       # this is an insecure development key do not use!
       - KEYCLOAK_TOKEN=5ca0fc03-d625-456e-bca7-8e732309165f
-<<<<<<< HEAD
       # lock down dashboard in production
       - ADMIN_USER_IDS=${ADMIN_USER_IDS-*}
-=======
       - TEXT_EXTRACTION_URL=http://unstructured:5000/api/v1/extract
->>>>>>> c20a558f
     entrypoint: ${API_ENTRYPOINT:-tail -f /dev/null}
     volumes:
       - ./go.mod:/app/go.mod
